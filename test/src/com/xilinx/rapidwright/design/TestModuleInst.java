--- conflicted
+++ resolved
@@ -122,24 +122,15 @@
     }
 
     @ParameterizedTest
-<<<<<<< HEAD
     @ValueSource(ints = {1,2,5})
     void testEDIFNetlistIsCopied(int copies) {
         String dcpPath = RapidWrightDCP.getString("picoblaze_ooc_X10Y235.dcp");
         Design design = Design.readCheckpoint(dcpPath, CodePerfTracker.SILENT);
-=======
-    @ValueSource(booleans = {true,false})
-    public void testModuleAllowOverlap(boolean allowOverlap) {
-        String dcpPath = RapidWrightDCP.getString("picoblaze_ooc_X10Y235.dcp");
-        Design design = Design.readCheckpoint(dcpPath, CodePerfTracker.SILENT);
-
->>>>>>> a9b2a407
         Design emptyDesign = new Design("emptyDesign", design.getPartName());
 
         Module module = new Module(design, false);
         design = null;
 
-<<<<<<< HEAD
         ModuleInst mi = emptyDesign.createModuleInst("inst", module);
         Assertions.assertTrue(mi.placeOnOriginalAnchor());
 
@@ -162,7 +153,20 @@
             boolean skipIncompatible = true; // Otherwise it fails when trying to move
                                              // the gap routing in the clock net
             Assertions.assertTrue(mi.place(ds, skipIncompatible));
-=======
+        }
+    }
+
+    @ParameterizedTest
+    @ValueSource(booleans = {true,false})
+    public void testModuleAllowOverlap(boolean allowOverlap) {
+        String dcpPath = RapidWrightDCP.getString("picoblaze_ooc_X10Y235.dcp");
+        Design design = Design.readCheckpoint(dcpPath, CodePerfTracker.SILENT);
+
+        Design emptyDesign = new Design("emptyDesign", design.getPartName());
+
+        Module module = new Module(design, false);
+        design = null;
+
         ModuleInst mi1 = emptyDesign.createModuleInst("inst1", module);
         ModuleInst mi2 = emptyDesign.createModuleInst("inst2", module);
         ModuleInst mi3 = emptyDesign.createModuleInst("inst3", module);
@@ -181,7 +185,6 @@
             Assertions.assertTrue(mi1.isPlaced());
             Assertions.assertFalse(mi2.isPlaced());
             Assertions.assertFalse(mi3.isPlaced());
->>>>>>> a9b2a407
         }
     }
 }