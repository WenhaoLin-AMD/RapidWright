--- conflicted
+++ resolved
@@ -59,22 +59,10 @@
 import com.xilinx.rapidwright.router.UltraScaleClockRouting;
 import com.xilinx.rapidwright.util.Utils;
 
-<<<<<<< HEAD
-=======
 import java.util.ArrayDeque;
-import java.util.ArrayList;
 import java.util.Comparator;
 import java.util.EnumSet;
-import java.util.HashMap;
-import java.util.HashSet;
-import java.util.List;
-import java.util.Map;
-import java.util.Map.Entry;
-import java.util.Queue;
-import java.util.Set;
-import java.util.function.Function;
-
->>>>>>> 359b5e3c
+
 /**
  * A collection of methods for routing global signals, i.e. GLOBAL_CLOCK, VCC and GND.
  * Adapted from RapidWright APIs.
@@ -91,11 +79,8 @@
                 // Versal
                 for (int siteIndex = 0; siteIndex < 2; siteIndex++) {
                     lutOutputPinNames.add("CLE_SLICE" + cle + "_TOP_" + siteIndex + "_" + pin + "_O_PIN");
-<<<<<<< HEAD
-=======
                     lutOutputPinNames.add("CLE_SLICE" + cle + "_TOP_" + siteIndex + "_" + pin + "Q_PIN");
                     // Q2 pin cannot be used otherwise leads to "Invalid Programming for Site"
->>>>>>> 359b5e3c
                 }
             }
         }
@@ -401,36 +386,6 @@
         // Collect all node-sink pairs to be routed
         Map<Node,SitePinInst> nodeToRouteToSink = new HashMap<>();
         for (SitePinInst sink : currNet.getPins()) {
-<<<<<<< HEAD
-            if (sink.isRouted()) continue;
-            if (sink.isOutPin()) continue;
-            int watchdog = 50000;
-            if (debug) {
-                System.out.println("SINK: TILE = " + sink.getTile().getName() + " NODE = " + sink.getConnectedNode().toString());
-            }
-            q.clear();
-            visitedRoutingNodes.clear();
-            List<Node> pathNodes = new ArrayList<>();
-            Node node = sink.getConnectedNode();
-            if (debug) System.out.println(node);
-            LightweightRouteNode sinkRNode = RouterHelper.createRoutingNode(node, createdRoutingNodes);
-            sinkRNode.setPrev(null);
-            q.add(sinkRNode);
-            boolean success = false;
-            while (!q.isEmpty()) {
-                LightweightRouteNode routingNode = q.poll();
-                if (debug) System.out.println("DEQUEUE:" + routingNode);
-                if (debug) System.out.println(", PREV = " + routingNode.getPrev() == null ? " null" : routingNode.getPrev());
-                if (success = isThisOurStaticSource(design, routingNode, netType, usedRoutingNodes)) {
-                    //trace back for a complete path
-                    if (debug) {
-                        System.out.println("SINK: TILE = " + sink.getTile().getName() + " NODE = " + sink.getConnectedNode().toString());
-                        System.out.println("SOURCE " + routingNode.toString() + " found");
-                    }
-                    while (routingNode != null) {
-                        usedRoutingNodes.add(routingNode);// use routed RNodes as the source
-                        pathNodes.add(routingNode.getNode());
-=======
             if (sink.isRouted() || sink.isOutPin()) {
                 continue;
             }
@@ -441,7 +396,6 @@
         // to maximize sharing
         List<Node> nodesToRoute = new ArrayList<>(nodeToRouteToSink.keySet());
         nodesToRoute.sort(Comparator.comparing((n) -> n.getTile().getUniqueAddress()));
->>>>>>> 359b5e3c
 
         for (Node node : nodesToRoute) {
             int watchdog = 10000;
@@ -585,39 +539,9 @@
 
                         q.add(uphillNode);
                     }
-<<<<<<< HEAD
-
-                    break;
-                }
-                if (debug) {
-                    System.out.println("KEEP LOOKING FOR A SOURCE...");
-                }
-                node = routingNode.getNode();
-                for (Node uphillNode : node.getAllUphillNodes()) {
-                    boolean shouldSkipThisRouteThru = routeThruHelper.isRouteThru(uphillNode, node) &&
-                                                      node.getIntentCode() != IntentCode.NODE_IRI &&
-                                                      node.getTile().getTileTypeEnum() != TileTypeEnum.BLI_CLE_BOT_CORE &&
-                                                      node.getTile().getTileTypeEnum() != TileTypeEnum.BLI_CLE_BOT_CORE_MY;
-                    if (shouldSkipThisRouteThru) continue;
-                    if (uphillNode.getIntentCode() == IntentCode.NODE_CLE_CNODE &&
-                        node.getIntentCode() != IntentCode.NODE_CLE_CTRL) {
-                        // Only allow PIPs with NODE_CLE_CNODE -> NODE_CLE_CTRL intent codes
-                        // because NODE_CLE_CNODE are a critical resource for reaching for
-                        // NODE_CLE_CTRL site pins, yet they can be used to reach back into
-                        // the INT tile -- prevent this from happening here in order to avoid
-                        // unroutable situations when a NODE_CLE_CTRL is a signal net sink
-                        continue;
-                    }
-                    LightweightRouteNode nParent = RouterHelper.createRoutingNode(uphillNode, createdRoutingNodes);
-                    if (!pruneNode(nParent, getNodeState, visitedRoutingNodes, usedRoutingNodes)) {
-                        nParent.setPrev(routingNode);
-                        q.add(nParent);
-                        visitedRoutingNodes.add(nParent);
-=======
                     watchdog--;
                     if (watchdog < 0) {
                         break;
->>>>>>> 359b5e3c
                     }
                 }
                 if (node == null) {
@@ -706,44 +630,6 @@
             assert(sites.length == 1);
             siteIndex = 0;
         }
-<<<<<<< HEAD
-        String wireName = node.getWireName();
-        if (lutOutputPinNames.contains(wireName)) {
-            boolean isVersal = design.getDevice().getSeries() == Series.Versal;
-            int siteIndex = isVersal ? wireName.charAt(wireName.length() - 9) - '0' : 0;
-            Site slice = node.getTile().getSites()[siteIndex];
-            SiteInst si = design.getSiteInstFromSite(slice);
-            if (si == null) {
-                // Site is not used
-                return true;
-            }
-
-            String sitePinName;
-            if (isVersal) {
-                assert(wireName.endsWith("_O_PIN"));
-                sitePinName = wireName.substring(wireName.length() - 7, wireName.length() - 4);
-            } else {
-                if (wireName.endsWith("_O")) {
-                    sitePinName = wireName.substring(wireName.length() - 3);
-                } else if (wireName.endsWith("MUX")) {
-                    char lutLetter = wireName.charAt(wireName.length() - 4);
-                    Net o6Net = si.getNetFromSiteWire(lutLetter + "_O");
-                    if (o6Net != null && o6Net.getType() != type) {
-                        // 6LUT is occupied; play it safe and do not consider fracturing as that can require modifying the intra-site routing
-                        return false;
-                    }
-                    Net o5Net = si.getNetFromSiteWire(lutLetter + "5LUT_O5");
-                    if (o5Net != null && o5Net.getType() != type) {
-                        // 5LUT is occupied
-                        return false;
-                    }
-
-                    sitePinName = wireName.substring(wireName.length() - 4);
-                } else {
-                    throw new RuntimeException(wireName);
-                }
-            }
-=======
         Site slice = sites[siteIndex];
         SiteInst si = design.getSiteInstFromSite(slice);
 
@@ -786,7 +672,6 @@
         }
 
         if (si != null) {
->>>>>>> 359b5e3c
             Net sitePinNet = si.getNetFromSiteWire(sitePinName);
             if (sitePinNet != null && sitePinNet.getType() != type) {
                 return null;
