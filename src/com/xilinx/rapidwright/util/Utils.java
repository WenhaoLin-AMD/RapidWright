/*
 * Original work: Copyright (c) 2010-2011 Brigham Young University
 * Modified work: Copyright (c) 2017-2022, Xilinx, Inc.
 * Copyright (c) 2022-2023, Advanced Micro Devices, Inc.
 * All rights reserved.
 *
 * Author: Chris Lavin, Xilinx Research Labs.
 *
 * This file is part of RapidWright.
 *
 * Licensed under the Apache License, Version 2.0 (the "License");
 * you may not use this file except in compliance with the License.
 * You may obtain a copy of the License at
 *
 *     http://www.apache.org/licenses/LICENSE-2.0
 *
 * Unless required by applicable law or agreed to in writing, software
 * distributed under the License is distributed on an "AS IS" BASIS,
 * WITHOUT WARRANTIES OR CONDITIONS OF ANY KIND, either express or implied.
 * See the License for the specific language governing permissions and
 * limitations under the License.
 *
 */

package com.xilinx.rapidwright.util;

import com.xilinx.rapidwright.design.SiteInst;
import com.xilinx.rapidwright.device.SiteTypeEnum;
import com.xilinx.rapidwright.device.TileTypeEnum;

import java.util.EnumSet;
import java.util.Set;

/**
 * This is a helper class for creating PrimitiveTypes and TileTypes
 * as well as helping to categorize TileTypes.
 */
public class Utils{

    private static Set<TileTypeEnum> clbs;

    private static Set<TileTypeEnum> clbms;

    private static Set<TileTypeEnum> dsps;

    private static Set<TileTypeEnum> brams;

    private static Set<TileTypeEnum> ints;

    private static Set<TileTypeEnum> gts;

    private static Set<TileTypeEnum> interconnects;

    private static Set<TileTypeEnum> urams;

    private static Set<TileTypeEnum> lagunas;

    private static Set<TileTypeEnum> clocking;

    private static Set<SiteTypeEnum> lockedSiteTypes;

    private static Set<SiteTypeEnum> moduleSiteTypes;

    private static Set<SiteTypeEnum> sliceTypes;

    public static Set<SiteTypeEnum> dspTypes;

    public static Set<SiteTypeEnum> bramTypes;

    public static Set<SiteTypeEnum> iobTypes;

    public static Set<SiteTypeEnum> uramTypes;

    public static Set<SiteTypeEnum> sliceDspBramUramTypes;

    /**
     * Returns a SiteTypeEnum enum based on the given string. If such
     * an enum does not exist, it will return null.
     * @param s The string to be converted to an enum type
     * @return The SiteTypeEnum corresponding to the string s, null if none exists.
     */
    public static SiteTypeEnum createSiteType(String s) {
        return SiteTypeEnum.valueOf(s.toUpperCase());
    }

    /**
     * Returns a TileTypeEnum enum based on the given string s.  If such an enum
     * does not exist, it will return null
     * @param s The string to be converted to an enum type
     * @return The TileTypeEnum corresponding to String s, null if none exists.
     */
    public static TileTypeEnum createTileType(String s) {
        return TileTypeEnum.valueOf(s.toUpperCase());
    }

    /**
     * Determines if the provided tile type contains SLICE primitive sites
     * of any type.
     * @param type The tile type to test for.
     * @return True if this tile type has SLICE (any kind) primitive sites.
     */
    public static boolean isCLB(TileTypeEnum type) {
        return clbs.contains(type);
    }

    /**
     * Determines if the tile type has a SLICEM site type.
     * @param type
     * @return
     */
    public static boolean isCLBM(TileTypeEnum type) {
        return clbms.contains(type);
    }

    /**
     * Determines if the provided tile type contains DSP primitive sites
     * of any type.
     * @param type The tile type to test for.
     * @return True if this tile type has DSP (any kind) primitive sites.
     */
    public static boolean isDSP(TileTypeEnum type) {
        return dsps.contains(type);
    }

    /**
     * Determines if the provided tile type contains BRAM primitive sites
     * of any type.
     * @param type The tile type to test for.
     * @return True if this tile type has BRAM (any kind) primitive sites.
     */
    public static boolean isBRAM(TileTypeEnum type) {
        return brams.contains(type);
    }

    /**
     * Determines if the provided tile type contains BRAM primitive sites
     * of any type.
     * @param type The tile type to test for.
     * @return True if this tile type has BRAM (any kind) primitive sites.
     */
    public static boolean isSwitchBox(TileTypeEnum type) {
        return ints.contains(type);
    }

    /**
     * Determines if the provided tile type contains GTs primitive sites
     * of any type.
     * @param type The tile type to test for.
     * @return True if this tile type has GT (any kind) primitive sites.
     */
    public static boolean isGt(TileTypeEnum type) {
        return gts.contains(type);
    }

    /**
     * Determines if the provided tile type contains INTERCONNECTs primitive sites
     * of any type.
     * @param type The tile type to test for.
     * @return True if this tile type has INTERCONNECT (any kind) primitive sites.
     */
    public static boolean isInterConnect(TileTypeEnum type) {
        return interconnects.contains(type);
    }

    public static boolean isURAM(TileTypeEnum type) {
        return urams.contains(type);
    }

    public static boolean isLaguna(TileTypeEnum type) {
        return lagunas.contains(type);
    }

    public static boolean isClocking(TileTypeEnum type) {
        return clocking.contains(type);
    }

    public static boolean isLockedSiteType(SiteTypeEnum type) {
        return lockedSiteTypes.contains(type);
    }

    public static boolean isModuleSiteType(SiteTypeEnum type) {
        return moduleSiteTypes.contains(type);
    }

    public static Set<TileTypeEnum> getIntTileTypes() {
        return interconnects;
    }

    public static Set<TileTypeEnum> getCLBTileTypes() {
        return clbs;
    }

    public static Set<TileTypeEnum> getCLBMTileTypes() {
        return clbms;
    }

    public static Set<TileTypeEnum> getDSPTileTypes() {
        return dsps;
    }

    public static Set<TileTypeEnum> getBRAMTileTypes() {
        return brams;
    }

    public static Set<TileTypeEnum> getURAMTileTypes() {
        return urams;
    }

    public static Set<TileTypeEnum> getLagunaTileTypes() {
        return lagunas;
    }

    public static Set<TileTypeEnum> getClockingTileTypes() {
        return clocking;
    }

    public static Set<SiteTypeEnum> getLockedSiteTypes() {
        return lockedSiteTypes;
    }

    public static Set<SiteTypeEnum> getModuleSiteTypes() {
        return moduleSiteTypes;
    }

    public static boolean isSLICE(SiteInst s) {
        return sliceTypes.contains(s.getSiteTypeEnum());
    }

    public static boolean isSLICE(SiteTypeEnum s) {
        return sliceTypes.contains(s);
    }

    public static boolean isDSP(SiteInst s) {
        return dspTypes.contains(s.getSiteTypeEnum());
    }

    public static boolean isBRAM(SiteInst s) {
        return bramTypes.contains(s.getSiteTypeEnum());
    }

    public static boolean isURAM(SiteInst s) {
        return uramTypes.contains(s.getSiteTypeEnum());
    }

    public static boolean isIOB(SiteInst s) {
        return iobTypes.contains(s.getSiteTypeEnum());
    }

    public static boolean isIOB(SiteTypeEnum s) {
        return iobTypes.contains(s);
    }



    static{
        clbs = EnumSet.of(
            TileTypeEnum.CLBLL_L,
            TileTypeEnum.CLBLL_R,
            TileTypeEnum.CLBLM_L,
            TileTypeEnum.CLBLM_R,
            TileTypeEnum.CLEL_L,
            TileTypeEnum.CLEL_R,
            TileTypeEnum.CLE_M,
            TileTypeEnum.CLE_M_R,
            TileTypeEnum.CLEM,
            TileTypeEnum.CLEM_R,
            TileTypeEnum.CLE_E_CORE,
            TileTypeEnum.CLE_W_CORE
        );

        clbms = EnumSet.of(
            TileTypeEnum.CLBLM_L,
            TileTypeEnum.CLBLM_R,
            TileTypeEnum.CLE_M,
            TileTypeEnum.CLE_M_R,
            TileTypeEnum.CLEM,
            TileTypeEnum.CLEM_R
        );

        dsps = EnumSet.of(
            TileTypeEnum.DSP,
            TileTypeEnum.DSP_L,
            TileTypeEnum.DSP_R,
            TileTypeEnum.DSP_ROCF_B_TILE,
            TileTypeEnum.DSP_ROCF_T_TILE
        );

        brams = EnumSet.of(
            TileTypeEnum.BRAM,
            TileTypeEnum.BRAM_L,
            TileTypeEnum.BRAM_R,
            TileTypeEnum.BRAM_ROCF_BL_TILE,
            TileTypeEnum.BRAM_ROCF_BR_TILE,
            TileTypeEnum.BRAM_ROCF_TL_TILE,
            TileTypeEnum.BRAM_ROCF_TR_TILE
        );

        ints = EnumSet.of(
            TileTypeEnum.INT,
            TileTypeEnum.INT_L,
            TileTypeEnum.INT_R,
            TileTypeEnum.INT_L_SLV,
            TileTypeEnum.INT_R_SLV,
            TileTypeEnum.INT_L_SLV_FLY,
            TileTypeEnum.INT_R_SLV_FLY,
            TileTypeEnum.INT_INTF_R,
            TileTypeEnum.INT_INTF_L
        );

        gts = EnumSet.of(
            TileTypeEnum.GTZ_TOP,
            TileTypeEnum.GTZ_BOT,
            TileTypeEnum.GTX_CHANNEL_0,
            TileTypeEnum.GTX_CHANNEL_1,
            TileTypeEnum.GTX_CHANNEL_2,
            TileTypeEnum.GTX_CHANNEL_3,
            TileTypeEnum.GTX_COMMON,
            TileTypeEnum.GTH_CHANNEL_0,
            TileTypeEnum.GTH_CHANNEL_1,
            TileTypeEnum.GTH_CHANNEL_2,
            TileTypeEnum.GTH_CHANNEL_3,
            TileTypeEnum.GTH_COMMON
        );

        interconnects = EnumSet.of(
            TileTypeEnum.INT,
            TileTypeEnum.INT_L,
            //TileTypeEnum.INT_L_SLV,
            //TileTypeEnum.INT_L_SLV_FLY,
            TileTypeEnum.INT_R
            //TileTypeEnum.INT_R_SLV,
            //TileTypeEnum.INT_R_SLV_FLY,
        );

        urams = EnumSet.of(
            TileTypeEnum.URAM_URAM_FT,
            TileTypeEnum.URAM_URAM_DELAY_FT,
            TileTypeEnum.URAM_LOCF_TL_TILE,
            TileTypeEnum.URAM_LOCF_BL_TILE,
            TileTypeEnum.URAM_ROCF_TL_TILE,
            TileTypeEnum.URAM_ROCF_BL_TILE,
            TileTypeEnum.URAM_DELAY_LOCF_TL_TILE,
            TileTypeEnum.URAM_DELAY_ROCF_TL_TILE
        );

        lagunas = EnumSet.of(
                TileTypeEnum.LAG_LAG,       // UltraScale+
                TileTypeEnum.LAGUNA_TILE    // UltraScale
        );

        clocking = EnumSet.of(
<<<<<<< HEAD
=======
                TileTypeEnum.RCLK_CLEM_CLKBUF_L,
>>>>>>> de9d3247
                // Versal
                TileTypeEnum.CLK_REBUF_BUFGS_HSR_CORE,
                TileTypeEnum.CLK_PLL_AND_PHY
        );

        lockedSiteTypes = EnumSet.of(
            SiteTypeEnum.CONFIG_SITE,
            SiteTypeEnum.BUFG
        );

        sliceTypes = EnumSet.of(
            SiteTypeEnum.SLICEL,
            SiteTypeEnum.SLICEM
        );

        dspTypes = EnumSet.of(
            SiteTypeEnum.DSP48E1,
            SiteTypeEnum.DSP48E2,
            SiteTypeEnum.DSP58,
            SiteTypeEnum.DSP58_CPLX,
            SiteTypeEnum.DSPFP,
            SiteTypeEnum.DSP58_PRIMARY
        );

        bramTypes = EnumSet.of(
            SiteTypeEnum.FIFO18_0,
            SiteTypeEnum.FIFO18E1,
            SiteTypeEnum.FIFO36,
            SiteTypeEnum.FIFO36E1,
            SiteTypeEnum.RAMB180,
            SiteTypeEnum.RAMB181,
            SiteTypeEnum.RAMB18E1,
            SiteTypeEnum.RAMB36,
            SiteTypeEnum.RAMB36E1,
            SiteTypeEnum.RAMBFIFO18,
            SiteTypeEnum.RAMBFIFO36,
            SiteTypeEnum.RAMBFIFO36E1,
            SiteTypeEnum.RAMB18_L,
            SiteTypeEnum.RAMB18_U
        );

        iobTypes = EnumSet.of(
            SiteTypeEnum.IOB18,
            SiteTypeEnum.IOB18M,
            SiteTypeEnum.IOB18S,
            SiteTypeEnum.IOB33,
            SiteTypeEnum.IOB33M,
            SiteTypeEnum.IOB33S,
            SiteTypeEnum.IOB,
            SiteTypeEnum.IOBM,
            SiteTypeEnum.IOBS,
            SiteTypeEnum.HDIOB,
            SiteTypeEnum.HDIOB_M,
            SiteTypeEnum.HDIOB_S,
            SiteTypeEnum.HPIOB,
            SiteTypeEnum.HPIOB_M,
            SiteTypeEnum.HPIOB_S,
            SiteTypeEnum.HPIOB,
            SiteTypeEnum.HPIOB_DCI_SNGL,
            SiteTypeEnum.HPIOB_SNGL,
            SiteTypeEnum.HPIOBDIFFINBUF,
            SiteTypeEnum.HPIOBDIFFOUTBUF,
            SiteTypeEnum.HRIO,
            SiteTypeEnum.HRIODIFFINBUF,
            SiteTypeEnum.HRIODIFFOUTBUF,
            SiteTypeEnum.XPIOB
        );

        uramTypes = EnumSet.of(
            SiteTypeEnum.URAM288
        );

        sliceDspBramUramTypes = EnumSet.noneOf(SiteTypeEnum.class);
        sliceDspBramUramTypes.addAll(sliceTypes);
        sliceDspBramUramTypes.addAll(dspTypes);
        sliceDspBramUramTypes.addAll(bramTypes);
        sliceDspBramUramTypes.addAll(uramTypes);

        moduleSiteTypes = EnumSet.of(
            SiteTypeEnum.LAGUNA,
            SiteTypeEnum.BUFGCE
            // SiteTypeEnum.PS7
        );
        moduleSiteTypes.addAll(sliceDspBramUramTypes);
    }

}<|MERGE_RESOLUTION|>--- conflicted
+++ resolved
@@ -349,10 +349,7 @@
         );
 
         clocking = EnumSet.of(
-<<<<<<< HEAD
-=======
                 TileTypeEnum.RCLK_CLEM_CLKBUF_L,
->>>>>>> de9d3247
                 // Versal
                 TileTypeEnum.CLK_REBUF_BUFGS_HSR_CORE,
                 TileTypeEnum.CLK_PLL_AND_PHY
