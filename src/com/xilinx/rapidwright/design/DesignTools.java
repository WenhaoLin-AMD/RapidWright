/* 
 * Copyright (c) 2017 Xilinx, Inc. 
 * All rights reserved.
 *
 * Author: Chris Lavin, Xilinx Research Labs.
 *  
 * This file is part of RapidWright. 
 * 
 * Licensed under the Apache License, Version 2.0 (the "License");
 * you may not use this file except in compliance with the License.
 * You may obtain a copy of the License at
 * 
 *     http://www.apache.org/licenses/LICENSE-2.0
 * 
 * Unless required by applicable law or agreed to in writing, software
 * distributed under the License is distributed on an "AS IS" BASIS,
 * WITHOUT WARRANTIES OR CONDITIONS OF ANY KIND, either express or implied.
 * See the License for the specific language governing permissions and
 * limitations under the License.
 * 
 */
/**
 * 
 */
package com.xilinx.rapidwright.design;

import java.io.BufferedWriter;
import java.io.FileOutputStream;
import java.io.FileWriter;
import java.io.IOException;
import java.math.BigInteger;
import java.util.ArrayList;
import java.util.Arrays;
import java.util.Collection;
import java.util.Collections;
import java.util.Comparator;
import java.util.HashMap;
import java.util.HashSet;
import java.util.LinkedList;
import java.util.List;
import java.util.Map;
import java.util.Map.Entry;
import java.util.PriorityQueue;
import java.util.Queue;
import java.util.Set;

import com.xilinx.rapidwright.design.blocks.UtilizationType;
import com.xilinx.rapidwright.device.BELClass;
import com.xilinx.rapidwright.device.BELPin;
import com.xilinx.rapidwright.device.Node;
import com.xilinx.rapidwright.device.PIP;
import com.xilinx.rapidwright.device.Site;
import com.xilinx.rapidwright.device.BEL;
import com.xilinx.rapidwright.device.SitePIP;
import com.xilinx.rapidwright.device.SiteTypeEnum;
import com.xilinx.rapidwright.device.Tile;
import com.xilinx.rapidwright.device.Wire;
import com.xilinx.rapidwright.edif.EDIFCell;
import com.xilinx.rapidwright.edif.EDIFCellInst;
import com.xilinx.rapidwright.edif.EDIFHierCellInst;
import com.xilinx.rapidwright.edif.EDIFHierNet;
import com.xilinx.rapidwright.edif.EDIFHierPortInst;
import com.xilinx.rapidwright.edif.EDIFNet;
import com.xilinx.rapidwright.edif.EDIFNetlist;
import com.xilinx.rapidwright.edif.EDIFPort;
import com.xilinx.rapidwright.edif.EDIFPortInst;
import com.xilinx.rapidwright.edif.EDIFTools;
import com.xilinx.rapidwright.router.RouteNode;
import com.xilinx.rapidwright.tests.CodePerfTracker;
import com.xilinx.rapidwright.util.MessageGenerator;
import com.xilinx.rapidwright.util.Utils;

/**
 * A collection of methods to operate on {@link Design} objects.
 * 
 * Created on: Dec 7, 2015
 */
public class DesignTools {

	private static int uniqueBlackBoxCount = 0;

	/**
	 * Tries to identify the clock pin source for the given user signal output by
	 * tracing back to a FF within a SLICE.  TODO - This method is not very robust.
	 * @param netSource The site pin output from which to start the clock search
	 * @return The source clock pin for the clock net or null if unable to determine one.
	 */
	public static SitePinInst identifyClockSource(SitePinInst netSource){
		if(!netSource.isOutPin()) return null;
		BELPin p = netSource.getBELPin();
		if(p == null) return null;
		BELPin src = p.getSiteConns().get(0);
		if(src.getBEL().getName().contains("FF")){
			BELPin clk = src.getBEL().getPin("CLK");
			Net n = netSource.getSiteInst().getNetFromSiteWire(clk.getSiteWireName());
			if(n == null) return null;
			return n.getSource();
		}
		return null;
	}

	public static Net getClockDomain(Design d, String edifNet){
		// TODO - WIP
		String tokens[] = edifNet.split("/");
		EDIFCellInst curr = d.getNetlist().getTopCellInst();
		for(int i=0; i < tokens.length; i++){
			if(i == tokens.length-1){
				for(EDIFPortInst port : curr.getPortInsts()){
					System.out.println(port.getPort().getName());
					if(port.getNet().getName().equals(tokens[i])){
						
					}
				}
			}else{
				curr = curr.getCellType().getCellInst(tokens[i]);
			}
			
		}
		
		return null;
	}
	
	/**
	 * Tries to determine the driving cell within the site from the output site pin.
	 * @param netSource The output site pin from which to start searching
	 * @return The corresponding driving cell, or null if none could be found.
	 */
	public static Cell getDrivingCell(SitePinInst netSource){
		BELPin src = getDrivingBELPin(netSource);
		Cell c = netSource.getSiteInst().getCell(src.getBEL().getName());
		return c;
	}
	
	/**
	 * Gets the originating driving element pin that corresponds to the given site pin. 
	 * @param netSource The source pin 
	 * @return The corresponding element pin or null if none could be found.
	 */
	public static BELPin getDrivingBELPin(SitePinInst netSource){
		if(!netSource.isOutPin()) return null;
		return getDrivingBELPin(netSource.getBELPin());
	}

	/**
	 * Gets the driving element pin of either a site port output or an element input pin.
	 * @param elementPin The element pin of interest.  Cannot be a element output pin. 
	 * @return The source element pin within the site for the given element pin.
	 */
	public static BELPin getDrivingBELPin(BELPin elementPin){
		if(elementPin == null) return null;
		if(elementPin.isOutput() && elementPin.getBEL().getBELClass() != BELClass.PORT) return null;
		return elementPin.getSiteConns().get(0);
	}
	
	/**
	 * Gets the driven element pins of either a site port input or an element output pin.
	 * @param elementPin The element pin of interest. Cannot be an element input pin.
	 * @return A list of sink element pins within the site for the given element pin.
	 */
	public static ArrayList<BELPin> getDrivenBELPins(BELPin elementPin){
		if(elementPin == null) return null;
		if(elementPin.isInput() && elementPin.getBEL().getBELClass() == BELClass.PORT) return null;
		return elementPin.getSiteConns();
	}
	
	/**
	 * Uses SitePIP information in the site instance to determine the driving input of the RBEL element
	 * output pin.  There should only be one input that can affect the output and this method
	 * returns that input pin.
	 * @param outputPin The output pin on the RBEL element of interest.
	 * @param inst The corresponding site instance where the pin resides.
	 * @return The driving input element pin on the RBEL, or null if none could be found.
	 */
	public static BELPin getCorrespondingRBELInputPin(BELPin outputPin, SiteInst inst){
		BEL element = outputPin.getBEL();
		if(element.getHighestInputIndex() == 0){
			return element.getPin(0);
		}
		SitePIP pip = inst.getUsedSitePIP(outputPin);
		if(pip == null) return null;
		return pip.getInputPin();
	}
	
	/**
	 * Returns the element's output pin corresponding that is being driven by the provided input pin.
	 * @param inputPin The input pin of interest
	 * @param inst The site instance corresponding to the element of interest
	 * @return The element's output pin that is driven by the provided input pin.
	 */
	public static BELPin getCorrespondingRBELOutputPin(BELPin inputPin, SiteInst inst){
		int idx = inputPin.getBEL().getHighestInputIndex() + 1;
		if(inputPin.getBEL().getPins().length > idx + 1){
			throw new RuntimeException("ERROR: False assumption, this routing BEL has more than one output: " +
					inputPin.getBEL().getName());
		}
		return inputPin.getBEL().getPin(idx);
	}
	
	/**
	 * TODO - Work in progress
	 * @param outputPin
	 * @param inst
	 * @return
	 */
	public static ArrayList<BELPin> getCorrespondingBELInputPins(BELPin outputPin, SiteInst inst){
		ArrayList<BELPin> inputs = new ArrayList<BELPin>();
		BEL element = outputPin.getBEL();
		// Check if element only has one input
		if(element.getHighestInputIndex() == 0){
			inputs.add(element.getPin(0));
			return inputs;
		}
		
		Cell cell = inst.getCell(element.getName());
		/*if(!element.getName().equals("BUFCE")){
			for(Entry<String,Property> entry : cell.getEdifCellInst().getPropertyList().entrySet()){
				System.out.println(entry.getKey() + ": " + entry.getValue().getName());
			}// TODO			
		}*/
		switch(element.getName()){
			case "BUFCE":{
				inputs.add(element.getPin("I"));
				break;
			}
			
			case "A5LUT":
			case "B5LUT":
			case "C5LUT":
			case "D5LUT":
			case "E5LUT":
			case "F5LUT":
			case "G5LUT":
			case "H5LUT":
			case "A6LUT":
			case "B6LUT":
			case "C6LUT":
			case "D6LUT":
			case "E6LUT":
			case "F6LUT":
			case "G6LUT":
			case "H6LUT":
			case "CARRY8":{				
				for(int i=0; i <= element.getHighestInputIndex(); i++){
					BELPin pin = element.getPin(i);
					String siteWireName = pin.getSiteWireName();
					Net net = inst.getNetFromSiteWire(siteWireName);
					if(net == null) continue;
					if(net.isStaticNet()) continue;
					if(!cell.getPinMappingsP2L().containsKey(pin.getName())) continue;
					inputs.add(pin);
				}
				break;
			}
			default:{
				throw new RuntimeException("ERROR: Problem tracing through " + element.getName() + " in " + inst.getName());
			}
				
		}
		
		
		return inputs;
	}
	
	/**
	 * TODO - Work in progress
	 * @param outputPin
	 * @param inst
	 * @return
	 */
	public static ArrayList<BELPin> getCorrespondingBELOutputPins(BELPin inputPin, SiteInst inst){
		ArrayList<BELPin> outputs = new ArrayList<BELPin>();
		BEL element = inputPin.getBEL();
		
		Cell cell = inst.getCell(element.getName());
		if(cell == null){
			return outputs;
		}
		for(int i=element.getHighestInputIndex()+1; i < element.getPins().length; i++){
			BELPin pin = element.getPin(i);
			String siteWireName = pin.getSiteWireName();
			Net net = inst.getNetFromSiteWire(siteWireName);
			if(net == null) continue;
			if(net.isStaticNet()) continue;
			if(net.getName().equals(Net.USED_NET)) continue;
			if(!cell.getPinMappingsP2L().containsKey(pin.getName())) continue;
			outputs.add(pin);
		}
		
		return outputs;
	}
	
	private static HashSet<String> stopElements;
	private static HashSet<String> lutElements;
	private static HashSet<String> regElements;
	static {
		stopElements = new HashSet<String>();
		// CONFIG
		stopElements.add("BSCAN1");
		stopElements.add("BSCAN2");
		stopElements.add("BSCAN3");
		stopElements.add("BSCAN4");
		stopElements.add("DCIRESET");
		stopElements.add("DNAPORT");
		stopElements.add("EFUSE_USR");
		stopElements.add("FRAME_ECC");
		stopElements.add("ICAP_BOT");
		stopElements.add("ICAP_TOP");
		stopElements.add("MASTER_JTAG");
		stopElements.add("STARTUP");
		stopElements.add("USR_ACCESS");
		
		// BRAM
		stopElements.add("RAMBFIFO36E2");
		
		// IOB
		stopElements.add("IBUFCTRL");
		stopElements.add("INBUF");
		stopElements.add("OUTBUF");
		stopElements.add("PADOUT");
		
		// MMCM
		stopElements.add("MMCME3_ADV");
		
		// DSP
		stopElements.add("DSP_PREADD_DATA");
		stopElements.add("DSP_A_B_DATA");
		stopElements.add("DSP_C_DATA");
		stopElements.add("DSP_OUTPUT");
		
		lutElements = new HashSet<String>();
		regElements = new HashSet<String>();

		for(String letter : Arrays.asList("A", "B", "C", "D", "E", "F", "G", "H")){
			regElements.add(letter +"FF");
			regElements.add(letter +"FF2");
			for(String size : Arrays.asList("5", "6")){
				lutElements.add(letter + size + "LUT");
			}
		}		
	}
	
	public static boolean isBELALut(String elementName){
		return lutElements.contains(elementName);
	}
	
	public static boolean isBELAReg(String elementName){
		return regElements.contains(elementName);
	}
	
	public static boolean isPinStateBEL(BELPin pin){
		BEL element = pin.getBEL();
		if(stopElements.contains(element.getName())) return true;
		
		// TODO - This only finds flops that exist in SLICEs. Need IOs/BRAM/DSP/etc
		return element.getName().contains("FF");
	}
	
	public static int invertBit(int i, int col){
		long tmpRow = (long)i;
		long tmpCol = 1 << col;
		tmpRow = tmpRow ^ tmpCol;
		return (int)tmpRow;
	}
	
	public static long getCurrVal(long lutValue, int i){
		long out = 0;
		long tmpVal = 1 << i;
		out = lutValue & tmpVal;
		return out;
	}
	
	public static long moveValToNewRow(long lutValue, int i, int newRow){
		long out = 0;
		int moveIndex = Math.abs(i-newRow);
		if (i > newRow){
			out = lutValue >> moveIndex;
		}else {
			out = lutValue << moveIndex;
		}
		return out;
	}
	
	public static int getInvertCol(String logicalPinName){
		int result = -1;
		switch (logicalPinName) {
			case "0" : result = 0;
			case "1" : result = 1;
			case "2" : result = 2;
			case "3" : result = 3;
			case "4" : result = 4;
			case "5" : result = 5;
		}
		return result;
	}
	
	public static String invertLutInput (Cell lut, String physicalPinName){
		String lutValue = lut.getEDIFCellInst().getProperty("INIT").getValue();
		//String lutValue = "4'hE";
		String numLutRowsStr = lutValue.substring(0, lutValue.indexOf("'"));
		String hexValueStr = lutValue.substring(lutValue.indexOf("h")+1, lutValue.length());
		//long oldVal = Long.parseLong(hexValueStr);
		long oldVal = new BigInteger(hexValueStr, 16).longValue();
		int numLutRows = Integer.parseInt(numLutRowsStr);
		int numInput = (int)(Math.log(numLutRows)/Math.log(2));
		String logicalPinName = lut.getPinMappingsP2L().get(physicalPinName);
		int invertCol = getInvertCol(logicalPinName.substring(logicalPinName.length()-1));
		if (invertCol == -1){
			System.err.println("Inverted Column is -1 is Function DesignTools.invertLutInput");
		}
		long outHex = 0;
		
		for (int i = 0; i < 1<<numInput; i++){
			int newRow = invertBit(i, invertCol);
			System.out.println("old_Row = " + i + " new_Row = " + newRow);
			long currVal = getCurrVal(oldVal, i);
			currVal = moveValToNewRow(currVal, i, newRow);
			outHex |= currVal;
		}
		String hexOutput = numLutRowsStr + "'h";
		hexOutput = hexOutput + Long.toHexString(outHex);
		System.out.println("output INIT = "+ hexOutput);
		//System.out.println("output = " + outHex);
		return hexOutput;
	}
	
	/**
	 * Determines if all the pins connected to this net connect to only LUTs
	 * @return True if all pins connect only to LUTs, false otherwise.
	 */
	public static boolean areAllPinsConnectedToALUT(Net n){
		for(SitePinInst p : n.getPins()){
			Set<Cell> connectedCells = getConnectedCells(p);
			if(connectedCells == null || connectedCells.size() == 0) return false;
			for(Cell lut : connectedCells){
				if(!lut.getType().contains("LUT")){
					return false;
				}
			}
		}
		return true;
	}
	
	public static void optimizeLUT1Inverters(Design design){
		ArrayList<Cell> lut1Cells = new ArrayList<Cell>();
		for(Cell c : design.getCells()){
			if(c.getType().equals("LUT1")){
				lut1Cells.add(c);
			}
		}
		
		for(Cell c : lut1Cells){
			
			// 1. Determine if this LUT can be merged into its source or sink
			String lutInputSiteWire = c.getSiteWireNameFromLogicalPin("I0");
			Net inputNet = c.getSiteInst().getNetFromSiteWire(lutInputSiteWire);
			String lutOutputSiteWire = c.getSiteWireNameFromLogicalPin("O");
			Net outputNet = c.getSiteInst().getNetFromSiteWire(lutOutputSiteWire);

			if(inputNet == null || outputNet == null || inputNet.getPins().size() == 0 || outputNet.getPins().size() == 0) continue;
			
			SitePinInst lut1InputPin = null;
			for(SitePinInst p : inputNet.getPins()){
				if(p.isOutPin()) continue;
				if(p.getName().equals(lutInputSiteWire)){
					lut1InputPin = p;
					break;
				}
			}
			//invertLutInput(c, lutInputSiteWire);
			boolean pushInverterForward = true;
			if(areAllPinsConnectedToALUT(outputNet)){
				pushInverterForward = true;
			}else if(areAllPinsConnectedToALUT(inputNet)){
				// We can push the inverter backwards
				// TODO - I don't think this will happen for now.
				pushInverterForward = false;
			}else{
				// We can't do it
				continue;
			}			
			
			// 2. Modify LUT equation of neighboring LUT TODO TODO TODO
			if(pushInverterForward){
				
			}else{
				
			}

			// 3. Remove LUT1 from logical netlist
			EDIFPortInst toRemove = null;
			for(EDIFPortInst portInst : inputNet.getLogicalNet().getPortInsts()){
				if(portInst.getCellInst().equals(c.getEDIFCellInst())){
					toRemove = portInst;
					break;
				}
			}
			if(toRemove != null) inputNet.getLogicalNet().removePortInst(toRemove);
			for(EDIFPortInst portInst : outputNet.getLogicalNet().getPortInsts()){
				if(portInst.getCellInst() != null && portInst.getCellInst().equals(c.getEDIFCellInst())) continue;
				inputNet.getLogicalNet().addPortInst(portInst);
			}
			outputNet.getLogicalNet().getParentCell().removeNet(outputNet.getLogicalNet());
			c.getEDIFCellInst().getParentCell().removeCellInst(c.getEDIFCellInst());
			
			// 4. Remove the LUT1, reconnect nets
			design.removeCell(c);
			inputNet.removePin(lut1InputPin);
			outputNet.removeSource();
			design.movePinsToNewNetDeleteOldNet(outputNet, inputNet, false);
			
			// 5. Detach module instance if it exists
			c.getSiteInst().detachFromModule();
		}
			
		
	}

	/**
	 * Creates a new pin on a site connected to the cell pin and also adds it to the 
	 * provided net. Updates both logical and physical netlist representations. Note: If the 
	 * site pin being added is an output it will displace any existing output source on
	 *  the given net.
	 * @param cell The placed source or sink BEL instance from which to trace to a site pin.  
	 * Must have a direct connection to a site pin. 
	 * @param cellPinName Name of the logical pin name on the cell.
	 * @param net The net to add the pin to.
	 * @return The newly created pin that has been added to net
	 */
	public static SitePinInst createPinAndAddToNet(Cell cell, String cellPinName, Net net){
		// Cell must be placed
		if(cell.getSiteInst() == null || cell.getSiteInst().isPlaced() == null) {
			throw new RuntimeException("ERROR: Cannot create pin for cell " + cell.getName() + " that is unplaced.");
		}
		// Get the cell pin
		BELPin cellPin = cell.getBEL().getPin(cell.getPhysicalPinMapping(cellPinName));
		if(cellPin == null){
			throw new RuntimeException("ERROR: Couldn't find " + cellPinName + " on element " + cell.getBEL().getName() + ".");
		}
		// Get the connected site pin from cell pin 
		String sitePinName = cellPin.getConnectedSitePinName();
		if(sitePinName == null){
			sitePinName = cell.getCorrespondingSitePinName(cellPinName);
		}
		if(sitePinName == null){
			throw new RuntimeException("ERROR: Couldn't find corresponding site pin for element pin " + cellPin + ".");
		}
		if(!cell.getSiteInst().getSite().hasPin(sitePinName)){
			throw new RuntimeException("ERROR: Site pin mismatch.");
		}
		// Create the pin
		SitePinInst sitePin = new SitePinInst(cellPin.isOutput(), sitePinName, cell.getSiteInst());
		if(sitePin.isOutPin()){
			SitePinInst oldSource = net.replaceSource(sitePin);
			if(oldSource != null)
				oldSource.detachSiteInst();
		}else{
			net.addPin(sitePin);			
		}
		
		EDIFNetlist e = cell.getSiteInst().getDesign().getNetlist();
		EDIFNet logicalNet = net.getLogicalNet() == null ? e.getTopCell().getNet(net.getName()) : net.getLogicalNet();
		if(logicalNet == null){
			throw new RuntimeException("ERROR: Unable to determine logical net for physical net: " + net.getName());
		}
		
		// Remove logical sources
		if(sitePin.isOutPin()){
			boolean includeTopPorts = true;
			Collection<EDIFPortInst> sources = logicalNet.getSourcePortInsts(includeTopPorts);
			for(EDIFPortInst epr : sources){
				logicalNet.removePortInst(epr);
			}
		}
		
		if(cell.getEDIFCellInst() == null){
			throw new RuntimeException("ERROR: Couldn't identify logical cell from cell " + cell.getName());
		}
		EDIFCellInst eCellInst = cell.getEDIFCellInst();
		EDIFPort ePort = eCellInst.getPort(cellPinName);
		
		EDIFPortInst newPortInst = new EDIFPortInst(ePort, logicalNet, eCellInst);
		logicalNet.addPortInst(newPortInst);
		
		return sitePin;
	}
	
	public static HashMap<UtilizationType,Integer> calculateUtilization(Design d){
		HashMap<UtilizationType,Integer> map = new HashMap<UtilizationType,Integer>();
		
		for(UtilizationType ut : UtilizationType.values()){
			map.put(ut, 0);
		}
		
		for(SiteInst si : d.getSiteInsts()){
			SiteTypeEnum s = si.getSite().getSiteTypeEnum();
			if(Utils.isSLICE(si)){
				incrementUtilType(map, UtilizationType.CLBS);
				if(s == SiteTypeEnum.SLICEL){
					incrementUtilType(map, UtilizationType.CLBLS);
				}else if(s == SiteTypeEnum.SLICEM){
					incrementUtilType(map, UtilizationType.CLBMS);
				}
			} else if(Utils.isDSP(si)){
				incrementUtilType(map, UtilizationType.DSPS);
			} else if(Utils.isBRAM(si)){
				if(s == SiteTypeEnum.RAMBFIFO36){
					incrementUtilType(map, UtilizationType.RAMB36S_FIFOS);
				}else if(s == SiteTypeEnum.RAMB181 || s == SiteTypeEnum.RAMBFIFO18){
					incrementUtilType(map, UtilizationType.RAMB18S);
				}
			} else if(Utils.isURAM(si)){
				incrementUtilType(map, UtilizationType.URAMS);
			}
			for(Cell c : si.getCells()){
				/*
				CLB_LUTS("CLB LUTs"),
				LUTS_AS_LOGIC("LUTs as Logic"),
				LUTS_AS_MEMORY("LUTs as Memory"),
				CLB_REGS("CLB Regs"),
				REGS_AS_FFS("Regs as FF"),
				REGS_AS_LATCHES("Regs as Latch"),
				CARRY8S("CARRY8s"),
				F7_MUXES("F7 Muxes"),
				F8_MUXES("F8 Muxes"),
				F9_MUXES("F9 Muxes"),
				CLBS("CLBs"),
				CLBLS("CLBLs"),
				CLBMS("CLBMs"),
				LUT_FF_PAIRS("Lut/FF Pairs"),
				RAMB36S_FIFOS("RAMB36s/FIFOs"),
				RAMB18S("RAMB18s"),
				DSPS("DSPs");
				*/
 
				if(isBELAReg(c.getBEL().getName())){
					incrementUtilType(map, UtilizationType.CLB_REGS);
					incrementUtilType(map, UtilizationType.REGS_AS_FFS);
				} else if(c.getBEL().getName().contains("CARRY")){
					incrementUtilType(map, UtilizationType.CARRY8S);
				}
				
			}
			for(String letter : Arrays.asList("A", "B", "C", "D", "E", "F", "G", "H")){
				Cell c5 = si.getCell(letter +"5LUT");
				Cell c6 = si.getCell(letter +"6LUT");
				if(c5 != null || c6 != null){
					incrementUtilType(map, UtilizationType.CLB_LUTS);
					
					if(isCellLutMemory(c5) || isCellLutMemory(c6)){
						incrementUtilType(map, UtilizationType.LUTS_AS_MEMORY);
					}else {
						incrementUtilType(map, UtilizationType.LUTS_AS_LOGIC);
					}
				}
			}		
		}
		
		
		
		return map;
	}
	
	private static boolean isCellLutMemory(Cell c){
		if (c == null) return false;
		if (c.getType().contains("SRL") || c.getType().contains("RAM")) return true;
		return false;
	}
	
	private static void incrementUtilType(HashMap<UtilizationType,Integer> map, UtilizationType ut){
		Integer val = map.get(ut);
		val++;
		map.put(ut, val);
	}
	
	/**
	 * Creates a verilog wrapper file for this design by examining the 
	 * top level netlist.
	 * @param fileName Name of the desired verilog file.
	 */
	public static void writeVerilogStub(Design design, String fileName){
		FileOutputStream fos = null;
		try {
			fos = new FileOutputStream(fileName);
			RTLStubGenerator.createVerilogStub(design, fos);
			fos.close();
		} catch (IOException e) {
			MessageGenerator.briefError("ERROR: Failed to write verilog stub " + fileName);
			e.printStackTrace();
		} 	
	}
	
	/**
	 * Creates two CSV files based on this design, one for instances and one 
	 * for nets.
	 * @param fileName
	 */
	public static void toCSV(String fileName, Design design){
		String nl = System.getProperty("line.separator");
		try {
			BufferedWriter bw = new BufferedWriter(new FileWriter(fileName + ".instances.csv"));
			bw.write("\"Name\",\"Type\",\"Site\",\"Tile\",\"#Pins\"" + nl);
			
			for(SiteInst i : design.getSiteInsts()){
				bw.write("\"" + i.getName() + "\",\"" + 
								i.getSiteTypeEnum() + "\",\"" + 
								i.getSiteName() + "\",\"" + 
								i.getTile()+ "\",\"" +
								i.getSitePinInstMap().size()+ "\"" + nl);
			}
			bw.close();
		} catch (IOException e) {
			e.printStackTrace();
		}

		try {
			BufferedWriter bw = new BufferedWriter(new FileWriter(fileName + ".nets.csv"));
			bw.write("\"Name\",\"Type\",\"Fanout\"" + nl);
			
			for(Net n : design.getNets()){
				bw.write("\"" + n.getName() + "\",\"" + 
								n.getType() + "\",\"" + 
								n.getFanOut()+ "\"" + nl);
			}
			bw.close();
		} catch (IOException e) {
			e.printStackTrace();
		}
	}
	
	/**
	 * Demonstrates a rudimentary path expansion for finding a routing path in the 
	 * interconnect.
	 * @param start Desired start node
	 * @param end Desired end node
	 * @return A list of PIPs that configure a path from start to end nodes, or null if a path could not be found.
	 */
	public static List<PIP> findRoutingPath(Node start, Node end){
		return findRoutingPath(new RouteNode(start), new RouteNode(end));
	}
	
	/**
	 * Demonstrates a rudimentary path expansion for finding a routing path in the 
	 * interconnect.
	 * @param start Desired start node
	 * @param end Desired end node
	 * @return A list of PIPs that configure a path from start to end nodes, or null if a path could not be found.
	 */
	public static List<PIP> findRoutingPath(RouteNode start, RouteNode end){
		PriorityQueue<RouteNode> q = new PriorityQueue<RouteNode>(16, new Comparator<RouteNode>() {
			public int compare(RouteNode i, RouteNode j) {return i.getCost() - j.getCost();}});
		q.add(start);
		HashSet<Wire> visited = new HashSet<>();
		visited.add(new Wire(start.getTile(), start.getWire()));
		
		while(!q.isEmpty()){
			RouteNode curr = q.remove();
			if(curr.equals(end)){
				return curr.getPIPsBackToSource();
			}
			if(visited.size() > 100000) return null;
			for(Wire w : curr.getConnections()){
				if(visited.contains(w)) continue;
				visited.add(w);
				RouteNode rn = new RouteNode(w,curr);
				rn.setCost((rn.getManhattanDistance(end) << 1) + rn.getLevel());
				q.add(rn);
			}
		}
		return null;
	}
	
	/**
	 * Examines a site wire in a populated site inst for all the connected BELPins for
	 * cells occupying those BELs.  It attempts to lookup the net attached to the cell pin
	 * in order to find the hierarchical parent net name of the net and returns its name.
	 * @param inst The site instance where the site wire in question resides.
	 * @param siteWire The site wire index in the site where the site inst resides.
	 * @return The hierarchical parent net name using the site wire or null if none could be found.
	 */
	public static String resolveNetNameFromSiteWire(SiteInst inst, int siteWire){
		String parentNetName = null;
		Map<String,String> parentNetMap = inst.getDesign().getNetlist().getParentNetMap();
		BELPin[] pins = inst.getSite().getBELPins(siteWire);
		for(BELPin pin : pins){
			if(pin.isSitePort()) continue;
			Cell c = inst.getCell(pin.getBEL().getName());
			if(c == null || c.getEDIFCellInst() == null) {
				Net currNet = inst.getNetFromSiteWire(pin.getSiteWireName());
				if(currNet == null) {
					continue;
				} else {
					return parentNetMap.get(currNet.getName()); 
				}
			} 
			String logPinName = c.getLogicalPinMapping(pin.getName());
			EDIFPortInst portInst = c.getEDIFCellInst().getPortInst(logPinName);
			if(portInst == null) continue;
			EDIFNet net =  portInst.getNet();
			String netName = c.getParentHierarchicalInstName() + EDIFTools.EDIF_HIER_SEP + net.getName(); 
			parentNetName = parentNetMap.get(netName);
		}
		return parentNetName;
	}

	/**
	 * NOTE: This method is not fully tested.  
	 * Populates a black box in a netlist with the provided design. This method
	 * most closely resembles the Vivado command 'read_checkpoint -cell <cell name> <DCP Name>. 
	 * @param design The top level design
	 * @param hierarchicalCellName Name of the black box in the design netlist.
	 * @param cell The 'guts' to be inserted into the black box
	 */
	public static void populateBlackBox(Design design, String hierarchicalCellName, Design cell){
		EDIFNetlist netlist = design.getNetlist();
		
		// Populate Logical Netlist into cell
		EDIFCellInst inst = netlist.getCellInstFromHierName(hierarchicalCellName);
		if(!inst.isBlackBox()) {
			System.err.println("ERROR: The cell instance " + hierarchicalCellName + " is not a black box.");
			return;
		}
		inst.setCellType(cell.getTopEDIFCell());
		netlist.migrateCellAndSubCells(cell.getTopEDIFCell());
		
		for(EDIFPortInst portInst : inst.getPortInsts()) {
			portInst.getPort().setParentCell(inst.getCellType());
		}
		
		// Add placement information
		// We need to prefix all cell and net names with the hierarchicalCellName as a prefix
		for(SiteInst si : cell.getSiteInsts()){
			for(Cell c : new ArrayList<Cell>(si.getCells())){
				c.updateName(hierarchicalCellName + "/" + c.getName());
				if(!c.isRoutethru())
					design.addCell(c);
			}
			design.addSiteInst(si);
		}
		
		// Add routing information
		for(Net net : cell.getNets()){
			if(net.getName().equals(Net.USED_NET)) continue;
			if(net.isStaticNet()){
				Net staticNet = design.getNet(net.getName());
				staticNet.addPins((ArrayList<SitePinInst>)net.getPins());
				for(PIP p : net.getPIPs()){
					staticNet.addPIP(p);
				}
			}else{
				net.updateName(hierarchicalCellName + "/" + net.getName());
				design.addNet(net);				
			}
		}

		// Rectify boundary nets 
		netlist.resetParentNetMap();
		
		postBlackBoxCleanup(hierarchicalCellName, design);
	}

	/**
	 * Attempts to rename boundary nets around the previous blackbox to follow naming convention 
	 * (net is named after source).
	 * @param hierCellName The hierarchical cell instance that was previously a black box
	 * @param design The current design.
	 */
	public static void postBlackBoxCleanup(String hierCellName, Design design) {		
		EDIFNetlist netlist = design.getNetlist();
		EDIFCellInst inst = netlist.getCellInstFromHierName(hierCellName);
		
		// for each port on the black box, 
		//   iterate over all the nets and regularize on the proper net name for the physical
		//   net.  Put all physical pins on the correct physical net once the black box has been
		//   updated.
		for(EDIFPortInst portInst : inst.getPortInstMap().values()) {
			EDIFNet net = portInst.getNet();
			String parentInstName = EDIFNetlist.getHierParentName(hierCellName);
			String netName = parentInstName.length() == 0 ? net.getName() : 
				parentInstName + EDIFTools.EDIF_HIER_SEP + net.getName();
			String parentNetAlias = netlist.getParentNetName(netName);
			Net parentNet = design.getNet(parentNetAlias);
			if(parentNet == null) {
				parentNet = new Net(parentNetAlias,netlist.getNetFromHierName(parentNetAlias));
			}
			for(String netAlias : netlist.getNetAliases(netName)) {
				if(parentNetAlias.equals(netAlias)) continue;
				Net alias = design.getNet(netAlias);
				if(alias != null) {
					// Move this non-parent net physical information to the parent
					for(SiteInst si : alias.getSiteInsts()) {
						if(si.getNetList().remove(alias)) {
							si.getNetList().add(parentNet);
						}
						Set<String> siteWires = si.getSiteWiresFromNet(alias);
						if(siteWires != null) {
							for(String siteWire : new ArrayList<>(siteWires)) {
								BELPin belPin = si.getSite().getBELPins(siteWire)[0];
								si.unrouteIntraSiteNet(belPin, belPin);
								si.routeIntraSiteNet(parentNet, belPin, belPin);
							}							
						}
					}
					for(SitePinInst pin : new ArrayList<SitePinInst>(alias.getPins())) {
						alias.removePin(pin);
						parentNet.addPin(pin);
					}
					alias.unroute();
				}
			}
			parentNet.unroute();
		}
	}
	
	/**
	 * Creates a map from Node to a list of PIPs for a given list of PIPs 
	 * (likely from the routing of a net).
	 * @param route The list of PIPs to create the map from.
	 * @return The map of all involved nodes to their respectively connected PIPs.
	 */
	public static Map<Node, ArrayList<PIP>> getNodePIPMap(List<PIP> route){
		Map<Node,ArrayList<PIP>> conns = new HashMap<>();
		// Create a map from nodes to PIPs
		for(PIP pip : route){
			for(int wireIndex : new int[]{pip.getStartWireIndex(), pip.getEndWireIndex()}){
				Node curr = new Node(pip.getTile(), wireIndex);
				ArrayList<PIP> pips = conns.get(curr);
				if(pips == null){
					pips = new ArrayList<>();
					conns.put(curr, pips);
				}
				pips.add(pip);
			}	
		}
		return conns;
	}
	
	/**
	 * Examines the routing of a net and will remove all parts of the routing
	 * that connect to the provided node.  This is most useful when attempting to
	 * unroute parts of a static (VCC/GND) net that have multiple sources.  
	 * @param net The net with potential disjoint routing trees
	 * @param node Node belonging to the routing tree to remove.
	 * @return True if PIPs were removed, false otherwise
	 */
	public static boolean removeConnectedRouting(Net net, Node node){
		HashSet<PIP> toRemove = new HashSet<>();
		Map<Node,ArrayList<PIP>> conns = getNodePIPMap(net.getPIPs());

		// Traverse the connected set of PIPs starting from the node
		Queue<Node> q = new LinkedList<>();
		q.add(node);
		while(!q.isEmpty()){
			Node curr = q.poll();
			ArrayList<PIP> pips = conns.get(curr);
			if(pips == null) continue;
			for(PIP p : pips){
				// Be careful to detect a cycle
				if(!toRemove.contains(p)){
					toRemove.add(p);
					Node startNode = new Node(p.getTile(), p.getStartWireIndex()); 
					q.add(curr.equals(startNode) ? startNode : new Node(p.getTile(), p.getEndWireIndex()));
				}
			}
		}
		
		if(toRemove.size() == 0) return false;
		
		// Update net with new PIPs
		ArrayList<PIP> keep = new ArrayList<>();
		for(PIP p : net.getPIPs()){
			if(toRemove.contains(p)) continue;
			keep.add(p);
		}
		net.setPIPs(keep);
		
		return true;
	}
	
	/**
	 * Turns the cell named hierarchicalCellName into a blackbox and removes any 
	 * associated placement and routing information associated with that instance. In Vivado,
	 * this can be accomplished by running: (1) 'update_design -cells <name> -black_box' or (2)
	 * by deleting all of the cells and nets insides of a cell instance.  Method (2) is 
	 * more likely to have complications.  
	 * @param d The current design 
	 * @param hierarchicalCellName The name of the hierarchical cell to become a black box.
	 */
	public static void makeBlackBox(Design d, String hierarchicalCellName){
		CodePerfTracker t = CodePerfTracker.SILENT;//  new CodePerfTracker("makeBlackBox", true);
		t.start("Init");
		EDIFCellInst futureBlackBox = d.getNetlist().getCellInstFromHierName(hierarchicalCellName);
		if(futureBlackBox == null) throw new RuntimeException("ERROR: Couldn't find cell " + hierarchicalCellName + " in source design " + d.getName());
		
		Set<SiteInst> touched = new HashSet<>();
		Map<String,String> boundaryNets = new HashMap<>();
		
		t.stop().start("Find border nets");
		// Find all the nets that connect to the cell (keep them)
		for(EDIFPortInst portInst : futureBlackBox.getPortInsts()){		
			EDIFNet net = portInst.getNet();
			String hierParentName = EDIFTools.getHierarchicalRootFromPinName(hierarchicalCellName);
			String hierNetName = hierParentName.length() == 0 ? net.getName() : hierParentName + EDIFTools.EDIF_HIER_SEP + net.getName();
			String parentNetName = d.getNetlist().getParentNetName(hierNetName);
			boundaryNets.put(parentNetName, portInst.isOutput() ? hierNetName : null);

			// Remove parts of routed GND/VCC nets exiting the black box
			if(portInst.isInput()) continue;
			NetType netType = NetType.getNetTypeFromNetName(parentNetName);
			if(netType.isStaticNetType()){
				// Black box is supplying VCC/GND, we must unroute connected tree
				EDIFHierNet hierNet = new EDIFHierNet(hierParentName, net);
				List<EDIFHierPortInst> sinks = d.getNetlist().getSinksFromNet(hierNet);
				// extract site wire and site pins and nodes to unroute
				for(EDIFHierPortInst sink : sinks){
					Cell c = d.getCell(sink.getFullHierarchicalInstName());
					if(c == null || !c.isPlaced()) continue;
					SiteInst i = c.getSiteInst();
					String logicalPinName = sink.getPortInst().getName();
					String sitePinName = c.getCorrespondingSitePinName(logicalPinName);
					SitePinInst pin = i.getSitePinInst(sitePinName);
					Net staticNet = d.getStaticNet(netType);
					Site site = i.getSite();
					BELPin snk = c.getBEL().getPin(c.getPhysicalPinMapping(logicalPinName));
					if(pin == null && netType == NetType.GND){
						// GND post inside the site, let's unroute the site wires
						i.unrouteIntraSiteNet(site.getBELPin("HARD0GND", "0"), snk);
						continue;
					}
					removeConnectedRouting(staticNet, new Node(pin.getTile(),pin.getConnectedTileWire()));
					i.unrouteIntraSiteNet(site.getBELPin(sitePinName), snk);
				}
			}
		}
		
		t.stop().start("Remove p&r");

		List<EDIFHierCellInst> allLeafs = d.getNetlist().getAllLeafDescendants(hierarchicalCellName);

		// Remove all placement and routing information related to the cell to be blackboxed
		for(EDIFHierCellInst i : allLeafs){
			// Get the physical cell, make sure we can unplace/unroute it first 
			Cell c = d.getCell(i.getFullHierarchicalInstName());
			if(c == null) {
				continue;
			}
			BEL bel = c.getBEL();
			SiteInst si = c.getSiteInst();
			
			// Remove all physical nets first
			for(String logPin : c.getPinMappingsP2L().values()){
				SitePinInst pin = c.getSitePinFromLogicalPin(logPin, null);
				if(pin == null) continue;
				if(pin.getNet() == null) continue;
				Net net = pin.getNet();
				net.removePin(pin, true);
				if(boundaryNets.containsKey(net.getName())) continue;
				if(net.isStaticNet()) continue;
				d.removeNet(net);
				
				// Unroute site connections 
				String physPinName = c.getPhysicalPinMapping(logPin);
				if(physPinName != null){
					BELPin belPin = c.getBEL().getPin(physPinName);
					si.unrouteIntraSiteNet(belPin, belPin); 					
				}
			}
			touched.add(c.getSiteInst());
			
			c.unplace();
			d.removeCell(c.getName());
			si.removeCell(bel);
		}
		
		t.stop().start("cleanup t-prims");
		
		// Clean up any cells from Transformed Prims
		for(SiteInst si : d.getSiteInsts()){
			for(Cell c : si.getCells()){
				if(c.getName().startsWith(hierarchicalCellName + EDIFTools.EDIF_HIER_SEP)){
					touched.add(si);
				}
			}
		}
		
		t.stop().start("new net names");
		
		Map<Net, String> netsToUpdate = new HashMap<>();
		// Update black box output nets with new net names (those with sinks inside the black box)
		for(Net n : d.getNets()){
			String newName = boundaryNets.get(n.getName());
			if(newName != null){
				netsToUpdate.put(n, newName);
			}
		}
		
		for(Entry<Net, String> e : netsToUpdate.entrySet()){
			EDIFHierNet newSource = d.getNetlist().getHierNetFromName(e.getValue());
			DesignTools.updateNetName(d, e.getKey(), newSource.getNet(), e.getValue());
		}
		
		t.stop().start("cleanup siteinsts");
		
		// Clean up SiteInst objects
		for(SiteInst siteInst : touched){
			d.removeSiteInst(siteInst);
		}
		
		t.stop().start("create bbox");
		
		// Make EDIFCell blackbox
		EDIFCell blackBox = new EDIFCell(futureBlackBox.getCellType().getLibrary(),"black_box" + 
				uniqueBlackBoxCount++);
		for(EDIFPort port : futureBlackBox.getCellType().getPorts()){
			blackBox.addPort(port);
		}
		futureBlackBox.setCellType(blackBox);
		futureBlackBox.addProperty(EDIFCellInst.BLACK_BOX_PROP, true);
		
		t.stop().printSummary();
	}

	/**
	 * Helper method for makeBlackBox().  When cutting out nets that used
	 * to be source'd from something inside a black box, the net names
	 * need to be updated.
	 * @param d The current design 
	 * @param currNet Current net that requires a name change
	 * @param newSource The source net (probably a pin on the black box) 
	 * @param newName New name for the net
	 * @return True if the operation succeeded, false otherwise.
	 */
	private static Net updateNetName(Design d, Net currNet, EDIFNet newSource, String newName){
		List<PIP> pips = currNet.getPIPs();
		List<SitePinInst> pins = currNet.getPins();
		
		d.removeNet(currNet);
		
		Net newNet = d.createNet(newName, newSource);
		newNet.setPIPs(pips);
		for(SitePinInst pin : pins){
			newNet.addPin(pin);
		}
		
		return newNet;
	}

	/**
	 * Gets or creates the corresponding SiteInst from the prototype orig from a module.
	 * @param design The current design from which to get the corresponding site instance.
	 * @param orig The original site instance (from the module)
	 * @param newAnchor The new anchor location of the module.
	 * @param module The Module to use as the template.
	 * @return The corresponding SiteInst from design if it exists, 
	 * or a newly created one in the translated location. If the new location
	 * cannot be determined or is invalid, null is returned.
	 */
	public static SiteInst getCorrespondingSiteInst(Design design, SiteInst orig, Site newAnchor, Module module){
		Tile newTile = Module.getCorrespondingTile(orig.getTile(), newAnchor.getTile(), module.getAnchor().getTile());
		Site newSite = newTile.getSites()[orig.getSite().getSiteIndexInTile()];
		SiteInst newSiteInst = design.getSiteInstFromSite(newSite);
		if(newSiteInst == null){
			newSiteInst = design.createSiteInst(newSite.getName(), orig.getSiteTypeEnum(), newSite);
		}
		return newSiteInst; 
	}

	/**
	 * Given a design with multiple identical cell instances, place
	 * each of those instances using the stamp module template
	 * at the anchored site locations provided in instPlacements. 
	 * @param design The top level design with identical multiple cell instances.
	 * @param stamp The prototype stamp (or stencil) to use for replicated placement and routing.
	 * This must match identically with the named instances in instPlacements
	 * @param instPlacements
	 * @return True if the procedure completed successfully, false otherwise.
	 */
	public static boolean stampPlacement(Design design, Module stamp, Map<String,Site> instPlacements){
		for(Entry<String,Site> e : instPlacements.entrySet()){
			String instName = e.getKey();
			String prefix = instName + "/";
			Site newAnchor = e.getValue();
			Site anchor = stamp.getAnchor().getSite();
			
			// Create New Nets
			for(Net n : stamp.getNets()){
				Net newNet = null;
				if(n.isStaticNet()){
					newNet = n.getName().equals(Net.GND_NET) ? design.getGndNet() : design.getVccNet();
				}else{
					String newNetName = prefix + n.getName();
					EDIFNet newEDIFNet = design.getNetlist().getNetFromHierName(newNetName);
					newNet = design.createNet(newNetName, newEDIFNet);					
				}
				
				for(SitePinInst p : n.getPins()){
					SiteInst newSiteInst = getCorrespondingSiteInst(design, p.getSiteInst(), newAnchor, stamp);
					if(newSiteInst == null) 
						return false;
					SitePinInst newPin = new SitePinInst(p.isOutPin(), p.getName(), newSiteInst);
					newNet.addPin(newPin);
				}
				
				for(PIP p : n.getPIPs()){
					Tile newTile = Module.getCorrespondingTile(p.getTile(), newAnchor.getTile(), anchor.getTile());
					if(newTile == null){
						return false;
					}
					PIP newPIP = new PIP(newTile, p.getStartWireIndex(), p.getEndWireIndex());
					newNet.addPIP(newPIP);
				}
			}	
	
			// Create SiteInst & New Cells
			for(SiteInst si : stamp.getSiteInsts()){
				SiteInst newSiteInst = getCorrespondingSiteInst(design, si, newAnchor, stamp);
				if(newSiteInst == null) 
					return false;
				for(Cell c : si.getCells()){
					String newCellName = prefix + c.getName();
					EDIFCellInst cellInst = design.getNetlist().getCellInstFromHierName(newCellName);
					if(cellInst == null && c.getEDIFCellInst() != null) {
						System.out.println("WARNING: Stamped cell not found: " + newCellName);
						continue;
					}
					
					Cell newCell = c.copyCell(newCellName, cellInst); 
					design.placeCell(newCell, newSiteInst.getSite(), c.getBEL(), c.getPinMappingsP2L());
				}
				
				for(SitePIP sitePIP : si.getUsedSitePIPs()){
					newSiteInst.addSitePIP(sitePIP);
				}
				
				for(Entry<String,Net> e2 : si.getNetSiteWireMap().entrySet()){
					String siteWire = e2.getKey();
					String netName = e2.getValue().getName();
					Net newNet = null;
					if(e2.getValue().isStaticNet()){
						newNet = netName.equals(Net.GND_NET) ? design.getGndNet() : design.getVccNet(); 
					}else if(netName.equals(Net.USED_NET)){
						newNet = design.getNet(Net.USED_NET);
						if(newNet == null){
							newNet = new Net(Net.USED_NET);
						}
					}else{
						newNet = design.getNet(prefix + netName);
					}
					
					BELPin[] belPins = newSiteInst.getSite().getBELPins(siteWire);
					newSiteInst.routeIntraSiteNet(newNet, belPins[0], belPins[0]);
				}
			}
		}
		return true;
	}
	
	/**
	 * Looks in the site instance for cells connected to this site pin.
	 * @return List of connected cells to this pin
	 */
	public static Set<Cell> getConnectedCells(SitePinInst pin){
		HashSet<Cell> cells = new HashSet<Cell>();
		SiteInst si = pin.getSiteInst();
		if(si == null) return cells;
		for(BELPin p : pin.getBELPin().getSiteConns()){
			if(p.getBEL().getBELClass() == BELClass.RBEL){
				SitePIP pip = si.getUsedSitePIP(p.getBEL().getName());
				if(pip == null) continue;
				if(p.isOutput()){
					p = pip.getInputPin().getSiteConns().get(0);
					Cell c = si.getCell(p.getBEL().getName());
					if(c != null) cells.add(c);
				}else{
					for(BELPin snk : pip.getOutputPin().getSiteConns()){
						Cell c = si.getCell(snk.getBEL().getName());
						if(c != null) cells.add(c);
					}
				}
			}else{
				Cell c = si.getCell(p.getBEL().getName());
				if(c != null && c.getLogicalPinMapping(p.getName()) != null) {
					cells.add(c);				
				}
			}
		}
		return cells;
	}
	
	/**
	 * Quick and dumb placement of a cell.  Does not attempt
	 * any optimization and will not change the placement
	 * of other cells.  Currently it will only place a cell in an empty site. 
	 * If the cell is already placed, it will leave it as is.
	 * TODO - implement basic optimizations    
	 * @param c The cell to place
	 * @return True if the cell is successfully placed, false otherwise.
	 */
	public static boolean placeCell(Cell c, Design design) {
		if(c.isPlaced()) {
			// Don't move cell if already placed
			return true;
		}
		Map<SiteTypeEnum, Set<String>> compatTypes = c.getCompatiblePlacements();
		
		for(Entry<SiteTypeEnum, Set<String>> e : compatTypes.entrySet()) {
			for(Site s : design.getDevice().getAllSitesOfType(e.getKey())) {
				SiteInst i = design.getSiteInstFromSite(s);
				if(i == null) {
					for(String bel : e.getValue()) {
						boolean success = design.placeCell(c, s, s.getBEL(bel));
						if (success) return true;
					}
				}
			}
		}
		return false;
	}
	
	
	/**
	 * Creates any and all missing SitePinInsts for this net.  This is common as a placed
	 * DCP will not have SitePinInsts annotated and this information is generally necessary
	 * for routing to take place.  
	 * @param design The current design of this net.
	 * @return The list of pins that were created or an empty list if none were created.
	 */
	public static List<SitePinInst> createMissingSitePinInsts(Design design, Net net) {
		EDIFNetlist n = design.getNetlist();
		List<EDIFHierPortInst> physPins = n.getPhysicalPins(net.getName());
		List<SitePinInst> newPins = new ArrayList<>();
		if(physPins == null) {
			// Likely net inside encrypted IP, let's see if we can infer anything from existing
			// physical description
			for(SiteInst siteInst : net.getSiteInsts()) {
<<<<<<< HEAD
				for(String siteWire : siteInst.getSiteWiresFromNet(net)) {
=======
				for(String siteWire : new ArrayList<>(siteInst.getSiteWiresFromNet(net))) {
>>>>>>> e7e200aa
					for(BELPin pin : siteInst.getSiteWirePins(siteWire)) {
						if(pin.isSitePort()) {
							SitePinInst currPin = siteInst.getSitePinInst(pin.getName());
							if(currPin == null) {
								boolean isOutput = siteInst.isSitePinOutput(pin.getName());
								if(isOutput && net.getSource() != null) {
									currPin = new SitePinInst(pin.getName(), siteInst);
									net.setAlternateSource(currPin);
								}else {
									currPin = net.createPin(isOutput, pin.getName(), siteInst);
								}
								newPins.add(currPin);
							}
						}
					}
				}
			}
			
			return newPins;
		}

		for(EDIFHierPortInst p :  physPins) {
			Cell c = design.getCell(p.getFullHierarchicalInstName());
			if(c == null || c.getBEL() == null) continue;
			String sitePinName = getRoutedSitePin(c, net, p.getPortInst().getName());
			if(sitePinName == null) continue;
			SiteInst si = c.getSiteInst();
			SitePinInst newPin = si.getSitePinInst(sitePinName);
			if(newPin != null) continue;
			newPin = net.createPin(p.isOutput(), sitePinName, c.getSiteInst());
			if(newPin != null) newPins.add(newPin);
		}
		return newPins;
	}

	/**
	 * Gets the site pin that is currently routed to the specified cell pin.  If 
	 * the site instance is not routed, it will return null. 
	 * Side Effect: It will set alternative source site pins on the net if present.
	 * @param cell The cell with the pin of interest.
	 * @param net The physical net to which this pin belongs
	 * @param logicalPinName The logical pin name of the cell to query.
	 * @return The name of the site pin on the cell's site to which the pin is routed.
	 */
	public static String getRoutedSitePin(Cell cell, Net net, String logicalPinName) {
	    SiteInst inst = cell.getSiteInst();
	    String belPinName = cell.getPhysicalPinMapping(logicalPinName);
	    if(belPinName == null) return null;
	    Set<String> siteWires = inst.getSiteWiresFromNet(net);
	    String toReturn = null;
	    Queue<BELPin> queue = new LinkedList<>();
	    queue.add(cell.getBEL().getPin(belPinName));
	    while(!queue.isEmpty()) {
		    BELPin curr = queue.remove();
	        if(!siteWires.contains(curr.getSiteWireName())) return null;
	        if(curr.isInput()) {
	            BELPin source = curr.getSourcePin();
	            if(source.isSitePort()) {
	                return source.getName();
	            } else if(source.getBEL().getBELClass() == BELClass.RBEL){
	                SitePIP sitePIP = inst.getUsedSitePIP(source.getBEL().getName());
	                if(sitePIP == null) return null;
	                queue.add(sitePIP.getInputPin());
	            } else {
	                return null;
	            }
	        }else { // output
	            for(BELPin sink : curr.getSiteConns()) {
	                if(!siteWires.contains(sink.getSiteWireName())) continue;
	                if(sink.isSitePort()) {
	                	// Check if there is a dual output scenario
	                	if(toReturn != null) {
	                		SitePinInst source = net.getSource();
	                		if(source != null && source.getName().equals(sink.getName())) {
		                		net.setAlternateSource(new SitePinInst(true, toReturn, inst));
		                		toReturn = sink.getName();
	                		}else {
		                		net.setAlternateSource(new SitePinInst(true, sink.getName(), inst));	                			
	                		}
	                		// We'll return the first one we found, store the 2nd in the alternate
	                		// reference on the net
	                		return toReturn;
	                	}else {
			                toReturn = sink.getName();	                		
	                	}
	                } else if(sink.getBEL().getBELClass() == BELClass.RBEL){
	                	// Check if the SitePIP is being used
	                    SitePIP sitePIP = inst.getUsedSitePIP(sink.getBEL().getName());
	                    if(sitePIP == null) continue;
	                    // Don't proceed if its configured for a different pin
	                    if(!sitePIP.getInputPinName().equals(sink.getName())) continue;
	                    // Make this the new source to search from and keep looking...
	                    queue.add(sitePIP.getOutputPin());
	                }
	            }
	        }
	    }
	    return toReturn;
	}
	
	/**
	 * Creates all missing SitePinInsts in a design. See also {@link #createMissingSitePinInsts(Design, Net)}
	 * @param design The current design
	 */
	public static void createMissingSitePinInsts(Design design) {
		for(Net net : design.getNets()) {
			createMissingSitePinInsts(design,net);
		}
	}
}<|MERGE_RESOLUTION|>--- conflicted
+++ resolved
@@ -1332,11 +1332,7 @@
 			// Likely net inside encrypted IP, let's see if we can infer anything from existing
 			// physical description
 			for(SiteInst siteInst : net.getSiteInsts()) {
-<<<<<<< HEAD
-				for(String siteWire : siteInst.getSiteWiresFromNet(net)) {
-=======
 				for(String siteWire : new ArrayList<>(siteInst.getSiteWiresFromNet(net))) {
->>>>>>> e7e200aa
 					for(BELPin pin : siteInst.getSiteWirePins(siteWire)) {
 						if(pin.isSitePort()) {
 							SitePinInst currPin = siteInst.getSitePinInst(pin.getName());
