/*
 * Copyright (c) 2017-2022, Xilinx, Inc.
 * Copyright (c) 2022-2024, Advanced Micro Devices, Inc.
 * All rights reserved.
 *
 * Author: Chris Lavin, Xilinx Research Labs.
 *
 * This file is part of RapidWright.
 *
 * Licensed under the Apache License, Version 2.0 (the "License");
 * you may not use this file except in compliance with the License.
 * You may obtain a copy of the License at
 *
 *     http://www.apache.org/licenses/LICENSE-2.0
 *
 * Unless required by applicable law or agreed to in writing, software
 * distributed under the License is distributed on an "AS IS" BASIS,
 * WITHOUT WARRANTIES OR CONDITIONS OF ANY KIND, either express or implied.
 * See the License for the specific language governing permissions and
 * limitations under the License.
 *
 */

package com.xilinx.rapidwright.design;

import java.io.BufferedWriter;
import java.io.FileOutputStream;
import java.io.FileWriter;
import java.io.IOException;
import java.io.PrintStream;
import java.math.BigInteger;
import java.nio.file.Files;
import java.nio.file.Path;
import java.nio.file.Paths;
import java.util.ArrayDeque;
import java.util.ArrayList;
import java.util.Arrays;
import java.util.Collection;
import java.util.Collections;
import java.util.Comparator;
import java.util.EnumMap;
import java.util.HashMap;
import java.util.HashSet;
import java.util.LinkedList;
import java.util.List;
import java.util.Map;
import java.util.Map.Entry;
import java.util.Objects;
import java.util.PriorityQueue;
import java.util.Queue;
import java.util.Set;
import java.util.function.Consumer;
import java.util.stream.Collectors;

import com.xilinx.rapidwright.design.blocks.PBlock;
import com.xilinx.rapidwright.design.blocks.UtilizationType;
import com.xilinx.rapidwright.design.tools.LUTTools;
import com.xilinx.rapidwright.device.BEL;
import com.xilinx.rapidwright.device.BELClass;
import com.xilinx.rapidwright.device.BELPin;
import com.xilinx.rapidwright.device.Node;
import com.xilinx.rapidwright.device.PIP;
import com.xilinx.rapidwright.device.Series;
import com.xilinx.rapidwright.device.Site;
import com.xilinx.rapidwright.device.SitePIP;
import com.xilinx.rapidwright.device.SitePin;
import com.xilinx.rapidwright.device.SiteTypeEnum;
import com.xilinx.rapidwright.device.Tile;
import com.xilinx.rapidwright.device.Wire;
import com.xilinx.rapidwright.eco.ECOTools;
import com.xilinx.rapidwright.edif.EDIFCell;
import com.xilinx.rapidwright.edif.EDIFCellInst;
import com.xilinx.rapidwright.edif.EDIFHierCellInst;
import com.xilinx.rapidwright.edif.EDIFHierNet;
import com.xilinx.rapidwright.edif.EDIFHierPortInst;
import com.xilinx.rapidwright.edif.EDIFLibrary;
import com.xilinx.rapidwright.edif.EDIFNet;
import com.xilinx.rapidwright.edif.EDIFNetlist;
import com.xilinx.rapidwright.edif.EDIFPort;
import com.xilinx.rapidwright.edif.EDIFPortInst;
import com.xilinx.rapidwright.edif.EDIFTools;
import com.xilinx.rapidwright.placer.blockplacer.BlockPlacer2Impls;
import com.xilinx.rapidwright.placer.blockplacer.ImplsInstancePort;
import com.xilinx.rapidwright.placer.blockplacer.ImplsPath;
import com.xilinx.rapidwright.router.RouteNode;
import com.xilinx.rapidwright.tests.CodePerfTracker;
import com.xilinx.rapidwright.util.FileTools;
import com.xilinx.rapidwright.util.Installer;
import com.xilinx.rapidwright.util.Job;
import com.xilinx.rapidwright.util.JobQueue;
import com.xilinx.rapidwright.util.LocalJob;
import com.xilinx.rapidwright.util.MessageGenerator;
import com.xilinx.rapidwright.util.Pair;
import com.xilinx.rapidwright.util.StringTools;
import com.xilinx.rapidwright.util.Utils;

/**
 * A collection of methods to operate on {@link Design} objects.
 *
 * Created on: Dec 7, 2015
 */
public class DesignTools {

    private static int uniqueBlackBoxCount = 0;

    // Map from site_pin to list of bels
    // TODO: derive from architecture.
    private static HashMap<String, List<String>> sitePin2Bels = new HashMap<String, List<String>>()
    {{
        put("A_O",  Arrays.asList("A5LUT", "A6LUT"));
        put("AMUX", Arrays.asList("A5LUT", "A6LUT"));
        put("B_O",  Arrays.asList("B5LUT", "B6LUT"));
        put("BMUX", Arrays.asList("B5LUT", "B6LUT"));
        put("C_O",  Arrays.asList("C5LUT", "C6LUT"));
        put("CMUX", Arrays.asList("C5LUT", "C6LUT"));
        put("D_O",  Arrays.asList("D5LUT", "D6LUT"));
        put("DMUX", Arrays.asList("D5LUT", "D6LUT"));
        put("E_O",  Arrays.asList("E5LUT", "E6LUT"));
        put("EMUX", Arrays.asList("E5LUT", "E6LUT"));
        put("F_O",  Arrays.asList("F5LUT", "F6LUT"));
        put("FMUX", Arrays.asList("F5LUT", "F6LUT"));
        put("G_O",  Arrays.asList("G5LUT", "G6LUT"));
        put("GMUX", Arrays.asList("G5LUT", "G6LUT"));
        put("H_O",  Arrays.asList("H5LUT", "H6LUT"));
        put("HMUX", Arrays.asList("H5LUT", "H6LUT"));
    }};

    /**
     * Tries to identify the clock pin source for the given user signal output by
     * tracing back to a FF within a SLICE.  TODO - This method is not very robust.
     * @param netSource The site pin output from which to start the clock search
     * @return The source clock pin for the clock net or null if unable to determine one.
     */
    public static SitePinInst identifyClockSource(SitePinInst netSource) {
        if (!netSource.isOutPin()) return null;
        BELPin p = netSource.getBELPin();
        if (p == null) return null;
        BELPin src = p.getSiteConns().get(0);
        if (src.getBELName().contains("FF")) {
            BELPin clk = src.getBEL().getPin("CLK");
            Net n = netSource.getSiteInst().getNetFromSiteWire(clk.getSiteWireName());
            if (n == null) return null;
            return n.getSource();
        }
        return null;
    }

    public static Net getClockDomain(Design d, String edifNet) {
        // TODO - WIP
        String tokens[] = edifNet.split("/");
        EDIFCellInst curr = d.getNetlist().getTopCellInst();
        for (int i=0; i < tokens.length; i++) {
            if (i == tokens.length-1) {
                for (EDIFPortInst port : curr.getPortInsts()) {
                    System.out.println(port.getPort().getName());
                    if (port.getNet().getName().equals(tokens[i])) {

                    }
                }
            } else {
                curr = curr.getCellType().getCellInst(tokens[i]);
            }

        }

        return null;
    }

    /**
     * Tries to determine the driving cell within the site from the output site pin.
     * @param netSource The output site pin from which to start searching
     * @return The corresponding driving cell, or null if none could be found.
     */
    public static Cell getDrivingCell(SitePinInst netSource) {
        BELPin src = getDrivingBELPin(netSource);
        Cell c = netSource.getSiteInst().getCell(src.getBELName());
        return c;
    }

    /**
     * Gets the originating driving element pin that corresponds to the given site pin.
     * @param netSource The source pin
     * @return The corresponding element pin or null if none could be found.
     */
    public static BELPin getDrivingBELPin(SitePinInst netSource) {
        if (!netSource.isOutPin()) return null;
        return getDrivingBELPin(netSource.getBELPin());
    }

    /**
     * Gets the driving element pin of either a site port output or an element input pin.
     * @param elementPin The element pin of interest.  Cannot be a element output pin.
     * @return The source element pin within the site for the given element pin.
     */
    public static BELPin getDrivingBELPin(BELPin elementPin) {
        if (elementPin == null) return null;
        if (elementPin.isOutput() && elementPin.getBEL().getBELClass() != BELClass.PORT) return null;
        return elementPin.getSiteConns().get(0);
    }

    /**
     * Gets the driven element pins of either a site port input or an element output pin.
     * @param elementPin The element pin of interest. Cannot be an element input pin.
     * @return A list of sink element pins within the site for the given element pin.
     */
    public static ArrayList<BELPin> getDrivenBELPins(BELPin elementPin) {
        if (elementPin == null) return null;
        if (elementPin.isInput() && elementPin.getBEL().getBELClass() == BELClass.PORT) return null;
        return elementPin.getSiteConns();
    }

    /**
     * Uses SitePIP information in the site instance to determine the driving input of the RBEL element
     * output pin.  There should only be one input that can affect the output and this method
     * returns that input pin.
     * @param outputPin The output pin on the RBEL element of interest.
     * @param inst The corresponding site instance where the pin resides.
     * @return The driving input element pin on the RBEL, or null if none could be found.
     */
    public static BELPin getCorrespondingRBELInputPin(BELPin outputPin, SiteInst inst) {
        BEL element = outputPin.getBEL();
        if (element.getHighestInputIndex() == 0) {
            return element.getPin(0);
        }
        SitePIP pip = inst.getUsedSitePIP(outputPin);
        if (pip == null) return null;
        return pip.getInputPin();
    }

    /**
     * Returns the element's output pin corresponding that is being driven by the provided input pin.
     * @param inputPin The input pin of interest
     * @param inst The site instance corresponding to the element of interest
     * @return The element's output pin that is driven by the provided input pin.
     */
    public static BELPin getCorrespondingRBELOutputPin(BELPin inputPin, SiteInst inst) {
        int idx = inputPin.getBEL().getHighestInputIndex() + 1;
        if (inputPin.getBEL().getPins().length > idx + 1) {
            throw new RuntimeException("ERROR: False assumption, this routing BEL has more than one output: " +
                    inputPin.getBELName());
        }
        return inputPin.getBEL().getPin(idx);
    }

    /*
     * TODO - Work in progress
     */
    public static ArrayList<BELPin> getCorrespondingBELInputPins(BELPin outputPin, SiteInst inst) {
        ArrayList<BELPin> inputs = new ArrayList<BELPin>();
        BEL element = outputPin.getBEL();
        // Check if element only has one input
        if (element.getHighestInputIndex() == 0) {
            inputs.add(element.getPin(0));
            return inputs;
        }

        Cell cell = inst.getCell(element.getName());
        /*if (!element.getName().equals("BUFCE")) {
            for (Entry<String,Property> entry : cell.getEdifCellInst().getPropertyList().entrySet()) {
                System.out.println(entry.getKey() + ": " + entry.getValue().getName());
            }// TODO
        }*/
        switch(element.getName()) {
            case "BUFCE":{
                inputs.add(element.getPin("I"));
                break;
            }

            case "A5LUT":
            case "B5LUT":
            case "C5LUT":
            case "D5LUT":
            case "E5LUT":
            case "F5LUT":
            case "G5LUT":
            case "H5LUT":
            case "A6LUT":
            case "B6LUT":
            case "C6LUT":
            case "D6LUT":
            case "E6LUT":
            case "F6LUT":
            case "G6LUT":
            case "H6LUT":
            case "CARRY8":{
                for (int i=0; i <= element.getHighestInputIndex(); i++) {
                    BELPin pin = element.getPin(i);
                    String siteWireName = pin.getSiteWireName();
                    Net net = inst.getNetFromSiteWire(siteWireName);
                    if (net == null) continue;
                    if (net.isStaticNet()) continue;
                    if (!cell.getPinMappingsP2L().containsKey(pin.getName())) continue;
                    inputs.add(pin);
                }
                break;
            }
            default:{
                throw new RuntimeException("ERROR: Problem tracing through " + element.getName() + " in " + inst.getName());
            }

        }


        return inputs;
    }

    /**
     * TODO - Work in progress
     * @param inputPin
     * @param inst
     * @return
     */
    public static ArrayList<BELPin> getCorrespondingBELOutputPins(BELPin inputPin, SiteInst inst) {
        ArrayList<BELPin> outputs = new ArrayList<BELPin>();
        BEL element = inputPin.getBEL();

        Cell cell = inst.getCell(element.getName());
        if (cell == null) {
            return outputs;
        }
        for (int i=element.getHighestInputIndex()+1; i < element.getPins().length; i++) {
            BELPin pin = element.getPin(i);
            String siteWireName = pin.getSiteWireName();
            Net net = inst.getNetFromSiteWire(siteWireName);
            if (net == null) continue;
            if (net.isStaticNet()) continue;
            if (net.getName().equals(Net.USED_NET)) continue;
            if (!cell.getPinMappingsP2L().containsKey(pin.getName())) continue;
            outputs.add(pin);
        }

        return outputs;
    }

    private static HashSet<String> stopElements;
    private static HashSet<String> lutElements;
    private static HashSet<String> regElements;
    static {
        stopElements = new HashSet<String>();
        // CONFIG
        stopElements.add("BSCAN1");
        stopElements.add("BSCAN2");
        stopElements.add("BSCAN3");
        stopElements.add("BSCAN4");
        stopElements.add("DCIRESET");
        stopElements.add("DNAPORT");
        stopElements.add("EFUSE_USR");
        stopElements.add("FRAME_ECC");
        stopElements.add("ICAP_BOT");
        stopElements.add("ICAP_TOP");
        stopElements.add("MASTER_JTAG");
        stopElements.add("STARTUP");
        stopElements.add("USR_ACCESS");

        // BRAM
        stopElements.add("RAMBFIFO36E2");

        // IOB
        stopElements.add("IBUFCTRL");
        stopElements.add("INBUF");
        stopElements.add("OUTBUF");
        stopElements.add("PADOUT");

        // MMCM
        stopElements.add("MMCME3_ADV");

        // DSP
        stopElements.add("DSP_PREADD_DATA");
        stopElements.add("DSP_A_B_DATA");
        stopElements.add("DSP_C_DATA");
        stopElements.add("DSP_OUTPUT");

        lutElements = new HashSet<String>();
        regElements = new HashSet<String>();

        for (String letter : Arrays.asList("A", "B", "C", "D", "E", "F", "G", "H")) {
            regElements.add(letter +"FF");
            regElements.add(letter +"FF2");
            for (String size : Arrays.asList("5", "6")) {
                lutElements.add(letter + size + "LUT");
            }
        }
    }

    public static boolean isBELALut(String elementName) {
        return lutElements.contains(elementName);
    }

    public static boolean isBELAReg(String elementName) {
        return regElements.contains(elementName);
    }

    public static boolean isPinStateBEL(BELPin pin) {
        BEL element = pin.getBEL();
        if (stopElements.contains(element.getName())) return true;

        // TODO - This only finds flops that exist in SLICEs. Need IOs/BRAM/DSP/etc
        return element.getName().contains("FF");
    }

    public static int invertBit(int i, int col) {
        long tmpRow = (long)i;
        long tmpCol = 1 << col;
        tmpRow = tmpRow ^ tmpCol;
        return (int)tmpRow;
    }

    public static long getCurrVal(long lutValue, int i) {
        long out = 0;
        long tmpVal = 1 << i;
        out = lutValue & tmpVal;
        return out;
    }

    public static long moveValToNewRow(long lutValue, int i, int newRow) {
        long out = 0;
        int moveIndex = Math.abs(i-newRow);
        if (i > newRow) {
            out = lutValue >> moveIndex;
        } else {
            out = lutValue << moveIndex;
        }
        return out;
    }

    public static int getInvertCol(String logicalPinName) {
        int result = -1;
        switch (logicalPinName) {
            case "0" : result = 0;
            case "1" : result = 1;
            case "2" : result = 2;
            case "3" : result = 3;
            case "4" : result = 4;
            case "5" : result = 5;
        }
        return result;
    }

    public static String invertLutInput (Cell lut, String physicalPinName) {
        String lutValue = lut.getEDIFCellInst().getProperty("INIT").getValue();
        //String lutValue = "4'hE";
        String numLutRowsStr = lutValue.substring(0, lutValue.indexOf("'"));
        String hexValueStr = lutValue.substring(lutValue.indexOf("h")+1, lutValue.length());
        //long oldVal = Long.parseLong(hexValueStr);
        long oldVal = new BigInteger(hexValueStr, 16).longValue();
        int numLutRows = Integer.parseInt(numLutRowsStr);
        int numInput = (int)(Math.log(numLutRows)/Math.log(2));
        String logicalPinName = lut.getPinMappingsP2L().get(physicalPinName);
        int invertCol = getInvertCol(logicalPinName.substring(logicalPinName.length()-1));
        if (invertCol == -1) {
            System.err.println("Inverted Column is -1 is Function DesignTools.invertLutInput");
        }
        long outHex = 0;

        for (int i = 0; i < 1<<numInput; i++) {
            int newRow = invertBit(i, invertCol);
            System.out.println("old_Row = " + i + " new_Row = " + newRow);
            long currVal = getCurrVal(oldVal, i);
            currVal = moveValToNewRow(currVal, i, newRow);
            outHex |= currVal;
        }
        String hexOutput = numLutRowsStr + "'h";
        hexOutput = hexOutput + Long.toHexString(outHex);
        System.out.println("output INIT = "+ hexOutput);
        //System.out.println("output = " + outHex);
        return hexOutput;
    }

    /**
     * Determines if all the pins connected to this net connect to only LUTs
     * @return True if all pins connect only to LUTs, false otherwise.
     */
    public static boolean areAllPinsConnectedToALUT(Net n) {
        for (SitePinInst p : n.getPins()) {
            Set<Cell> connectedCells = getConnectedCells(p);
            if (connectedCells == null || connectedCells.size() == 0) return false;
            for (Cell lut : connectedCells) {
                if (!lut.getType().contains("LUT")) {
                    return false;
                }
            }
        }
        return true;
    }

    public static void optimizeLUT1Inverters(Design design) {
        ArrayList<Cell> lut1Cells = new ArrayList<Cell>();
        for (Cell c : design.getCells()) {
            if (c.getType().equals("LUT1")) {
                lut1Cells.add(c);
            }
        }

        for (Cell c : lut1Cells) {

            // 1. Determine if this LUT can be merged into its source or sink
            String lutInputSiteWire = c.getSiteWireNameFromLogicalPin("I0");
            Net inputNet = c.getSiteInst().getNetFromSiteWire(lutInputSiteWire);
            String lutOutputSiteWire = c.getSiteWireNameFromLogicalPin("O");
            Net outputNet = c.getSiteInst().getNetFromSiteWire(lutOutputSiteWire);

            if (inputNet == null || outputNet == null || inputNet.getPins().size() == 0 || outputNet.getPins().size() == 0) continue;

            SitePinInst lut1InputPin = null;
            for (SitePinInst p : inputNet.getPins()) {
                if (p.isOutPin()) continue;
                if (p.getName().equals(lutInputSiteWire)) {
                    lut1InputPin = p;
                    break;
                }
            }
            //invertLutInput(c, lutInputSiteWire);
            boolean pushInverterForward = true;
            if (areAllPinsConnectedToALUT(outputNet)) {
                pushInverterForward = true;
            } else if (areAllPinsConnectedToALUT(inputNet)) {
                // We can push the inverter backwards
                // TODO - I don't think this will happen for now.
                pushInverterForward = false;
            } else {
                // We can't do it
                continue;
            }

            // 2. Modify LUT equation of neighboring LUT TODO TODO TODO
            if (pushInverterForward) {

            } else {

            }

            // 3. Remove LUT1 from logical netlist
            EDIFPortInst toRemove = null;
            for (EDIFPortInst portInst : inputNet.getLogicalNet().getPortInsts()) {
                if (portInst.getCellInst().equals(c.getEDIFCellInst())) {
                    toRemove = portInst;
                    break;
                }
            }
            if (toRemove != null) inputNet.getLogicalNet().removePortInst(toRemove);
            for (EDIFPortInst portInst : outputNet.getLogicalNet().getPortInsts()) {
                if (portInst.getCellInst() != null && portInst.getCellInst().equals(c.getEDIFCellInst())) continue;
                inputNet.getLogicalNet().addPortInst(portInst);
            }
            outputNet.getLogicalNet().getParentCell().removeNet(outputNet.getLogicalNet());
            c.getEDIFCellInst().getParentCell().removeCellInst(c.getEDIFCellInst());

            // 4. Remove the LUT1, reconnect nets
            design.removeCell(c);
            inputNet.removePin(lut1InputPin);
            outputNet.removeSource();
            design.movePinsToNewNetDeleteOldNet(outputNet, inputNet, false);

            // 5. Detach module instance if it exists
            c.getSiteInst().detachFromModule();
        }


    }

    /**
     * Creates a new pin on a site connected to the cell pin and also adds it to the
     * provided net. Updates both logical and physical netlist representations. Note: If the
     * site pin being added is an output it will displace any existing output source on
     *  the given net.
     * @param cell The placed source or sink BEL instance from which to trace to a site pin.
     * Must have a direct connection to a site pin.
     * @param cellPinName Name of the logical pin name on the cell.
     * @param net The net to add the pin to.
     * @return The newly created pin that has been added to net
     */
    public static SitePinInst createPinAndAddToNet(Cell cell, String cellPinName, Net net) {
        // Cell must be placed
        if (cell.getSiteInst() == null || cell.getSiteInst().isPlaced() == null) {
            throw new RuntimeException("ERROR: Cannot create pin for cell " + cell.getName() + " that is unplaced.");
        }
        // Get the cell pin
        BELPin cellPin = cell.getBEL().getPin(cell.getPhysicalPinMapping(cellPinName));
        if (cellPin == null) {
            throw new RuntimeException("ERROR: Couldn't find " + cellPinName + " on element " + cell.getBELName() + ".");
        }
        // Get the connected site pin from cell pin
        String sitePinName = cellPin.getConnectedSitePinName();
        if (sitePinName == null) {
            sitePinName = cell.getCorrespondingSitePinName(cellPinName);
        }
        if (sitePinName == null) {
            throw new RuntimeException("ERROR: Couldn't find corresponding site pin for element pin " + cellPin + ".");
        }
        if (!cell.getSiteInst().getSite().hasPin(sitePinName)) {
            throw new RuntimeException("ERROR: Site pin mismatch.");
        }
        // Create the pin
        SitePinInst sitePin = new SitePinInst(cellPin.isOutput(), sitePinName, cell.getSiteInst());
        if (sitePin.isOutPin()) {
            SitePinInst oldSource = net.replaceSource(sitePin);
            if (oldSource != null)
                oldSource.detachSiteInst();
        } else {
            net.addPin(sitePin);
        }

        EDIFNetlist e = cell.getSiteInst().getDesign().getNetlist();
        EDIFNet logicalNet = net.getLogicalNet() == null ? e.getTopCell().getNet(net.getName()) : net.getLogicalNet();
        if (logicalNet == null) {
            throw new RuntimeException("ERROR: Unable to determine logical net for physical net: " + net.getName());
        }

        // Remove logical sources
        if (sitePin.isOutPin()) {
            boolean includeTopPorts = true;
            Collection<EDIFPortInst> sources = logicalNet.getSourcePortInsts(includeTopPorts);
            for (EDIFPortInst epr : sources) {
                logicalNet.removePortInst(epr);
            }
        }

        if (cell.getEDIFCellInst() == null) {
            throw new RuntimeException("ERROR: Couldn't identify logical cell from cell " + cell.getName());
        }
        EDIFCellInst eCellInst = cell.getEDIFCellInst();
        EDIFPort ePort = eCellInst.getPort(cellPinName);

        EDIFPortInst newPortInst = new EDIFPortInst(ePort, logicalNet, eCellInst);
        logicalNet.addPortInst(newPortInst);

        return sitePin;
    }

    public static Map<UtilizationType, Integer> calculateUtilization(Design d, PBlock pblock) {
        Set<Site> sites = pblock.getAllSites(null);
        List<SiteInst> siteInsts = d.getSiteInsts().stream().filter(s -> sites.contains(s.getSite()))
                .collect(Collectors.toList());
        return calculateUtilization(siteInsts);
    }

    public static Map<UtilizationType, Integer> calculateUtilization(Design d) {
        return calculateUtilization(d.getSiteInsts());
    }

    public static Map<UtilizationType, Integer> calculateUtilization(Collection<SiteInst> siteInsts) {
        Map<UtilizationType, Integer> map = new HashMap<UtilizationType, Integer>();

        for (UtilizationType ut : UtilizationType.values()) {
            map.put(ut, 0);
        }

        for (SiteInst si : siteInsts) {
            SiteTypeEnum s = si.getSite().getSiteTypeEnum();
            if (Utils.isSLICE(si)) {
                incrementUtilType(map, UtilizationType.CLBS);
                if (s == SiteTypeEnum.SLICEL) {
                    incrementUtilType(map, UtilizationType.CLBLS);
                } else if (s == SiteTypeEnum.SLICEM) {
                    incrementUtilType(map, UtilizationType.CLBMS);
                }
            } else if (Utils.isDSP(si)) {
                incrementUtilType(map, UtilizationType.DSPS);
            } else if (Utils.isBRAM(si)) {
                if (s == SiteTypeEnum.RAMBFIFO36) {
                    incrementUtilType(map, UtilizationType.RAMB36S_FIFOS);
                } else if (s == SiteTypeEnum.RAMB181 || s == SiteTypeEnum.RAMBFIFO18) {
                    incrementUtilType(map, UtilizationType.RAMB18S);
                }
            } else if (Utils.isURAM(si)) {
                incrementUtilType(map, UtilizationType.URAMS);
            }
            for (Cell c : si.getCells()) {
                /*
                CLB_LUTS("CLB LUTs"),
                LUTS_AS_LOGIC("LUTs as Logic"),
                LUTS_AS_MEMORY("LUTs as Memory"),
                CLB_REGS("CLB Regs"),
                REGS_AS_FFS("Regs as FF"),
                REGS_AS_LATCHES("Regs as Latch"),
                CARRY8S("CARRY8s"),
                F7_MUXES("F7 Muxes"),
                F8_MUXES("F8 Muxes"),
                F9_MUXES("F9 Muxes"),
                CLBS("CLBs"),
                CLBLS("CLBLs"),
                CLBMS("CLBMs"),
                LUT_FF_PAIRS("Lut/FF Pairs"),
                RAMB36S_FIFOS("RAMB36s/FIFOs"),
                RAMB18S("RAMB18s"),
                DSPS("DSPs");
                */
                String belName = c.getBELName();
                if (isBELAReg(belName)) {
                    incrementUtilType(map, UtilizationType.CLB_REGS);
                    incrementUtilType(map, UtilizationType.REGS_AS_FFS);
                } else if (belName != null && belName.contains("CARRY")) {
                    incrementUtilType(map, UtilizationType.CARRY8S);
                }
            }
            for (char letter : LUTTools.lutLetters) {
                Cell c5 = si.getCell(letter +"5LUT");
                Cell c6 = si.getCell(letter +"6LUT");
                if (c5 != null && c5.isRoutethru()) {
                    c5 = null;
                } else if (c6 != null && c6.isRoutethru()) {
                    c6 = null;
                }
                if (c5 != null || c6 != null) {
                    incrementUtilType(map, UtilizationType.CLB_LUTS);

                    if (isCellLutMemory(c5) || isCellLutMemory(c6)) {
                        incrementUtilType(map, UtilizationType.LUTS_AS_MEMORY);
                    } else {
                        incrementUtilType(map, UtilizationType.LUTS_AS_LOGIC);
                    }
                }
            }
        }
        return map;
    }

    private static boolean isCellLutMemory(Cell c) {
        if (c == null) return false;
        if (c.getType().contains("SRL") || c.getType().contains("RAM")) return true;
        return false;
    }

    private static void incrementUtilType(Map<UtilizationType, Integer> map, UtilizationType ut) {
        Integer val = map.get(ut);
        val++;
        map.put(ut, val);
    }

    /**
     * Creates a verilog wrapper file for this design by examining the
     * top level netlist.
     * @param fileName Name of the desired verilog file.
     */
    public static void writeVerilogStub(Design design, String fileName) {
        FileOutputStream fos = null;
        try {
            fos = new FileOutputStream(fileName);
            RTLStubGenerator.createVerilogStub(design, fos);
            fos.close();
        } catch (IOException e) {
            MessageGenerator.briefError("ERROR: Failed to write verilog stub " + fileName);
            e.printStackTrace();
        }
    }

    /**
     * Creates two CSV files based on this design, one for instances and one
     * for nets.
     * @param fileName
     */
    public static void toCSV(String fileName, Design design) {
        String nl = System.getProperty("line.separator");
        try {
            BufferedWriter bw = new BufferedWriter(new FileWriter(fileName + ".instances.csv"));
            bw.write("\"Name\",\"Type\",\"Site\",\"Tile\",\"#Pins\"" + nl);

            for (SiteInst i : design.getSiteInsts()) {
                bw.write("\"" + i.getName() + "\",\"" +
                                i.getSiteTypeEnum() + "\",\"" +
                                i.getSiteName() + "\",\"" +
                                i.getTile()+ "\",\"" +
                                i.getSitePinInstMap().size()+ "\"" + nl);
            }
            bw.close();
        } catch (IOException e) {
            e.printStackTrace();
        }

        try {
            BufferedWriter bw = new BufferedWriter(new FileWriter(fileName + ".nets.csv"));
            bw.write("\"Name\",\"Type\",\"Fanout\"" + nl);

            for (Net n : design.getNets()) {
                bw.write("\"" + n.getName() + "\",\"" +
                                n.getType() + "\",\"" +
                                n.getFanOut()+ "\"" + nl);
            }
            bw.close();
        } catch (IOException e) {
            e.printStackTrace();
        }
    }

    /**
     * Demonstrates a rudimentary path expansion for finding a routing path in the
     * interconnect.
     * @param start Desired start node
     * @param end Desired end node
     * @return A list of PIPs that configure a path from start to end nodes, or null if a path could not be found.
     */
    public static List<PIP> findRoutingPath(Node start, Node end) {
        return findRoutingPath(new RouteNode(start), new RouteNode(end));
    }

    /**
     * Demonstrates a rudimentary path expansion for finding a routing path in the
     * interconnect.
     * @param start Desired start node
     * @param end Desired end node
     * @return A list of PIPs that configure a path from start to end nodes, or null if a path could not be found.
     */
    public static List<PIP> findRoutingPath(RouteNode start, RouteNode end) {
        PriorityQueue<RouteNode> q = new PriorityQueue<RouteNode>(16, new Comparator<RouteNode>() {
            public int compare(RouteNode i, RouteNode j) {return i.getCost() - j.getCost();}});
        q.add(start);
        HashSet<Wire> visited = new HashSet<>();
        visited.add(new Wire(start.getTile(), start.getWire()));

        while (!q.isEmpty()) {
            RouteNode curr = q.remove();
            if (curr.equals(end)) {
                return curr.getPIPsBackToSource();
            }
            if (visited.size() > 100000) return null;
            for (Wire w : curr.getConnections()) {
                if (visited.contains(w)) continue;
                visited.add(w);
                RouteNode rn = new RouteNode(w,curr);
                rn.setCost((rn.getManhattanDistance(end) << 1) + rn.getLevel());
                q.add(rn);
            }
        }
        return null;
    }

    /**
     * Examines a site wire in a populated site inst for all the connected BELPins for
     * cells occupying those BELs.  It attempts to lookup the net attached to the cell pin
     * in order to find the hierarchical parent net name of the net and returns its name.
     * @param inst The site instance where the site wire in question resides.
     * @param siteWire The site wire index in the site where the site inst resides.
     * @return The hierarchical parent net name using the site wire or null if none could be found.
     */
    public static String resolveNetNameFromSiteWire(SiteInst inst, int siteWire) {
        String parentNetName = null;
        EDIFNetlist netlist = inst.getDesign().getNetlist();
        Map<String,String> parentNetMap = netlist != null ? netlist.getParentNetMapNames() : Collections.emptyMap();
        BELPin[] pins = inst.getSite().getBELPins(siteWire);
        for (BELPin pin : pins) {
            if (pin.isSitePort()) continue;
            Cell c = inst.getCell(pin.getBELName());
            if (c == null || c.getEDIFCellInst() == null) {
                Net currNet = inst.getNetFromSiteWire(pin.getSiteWireName());
                if (currNet == null) {
                    continue;
                } else {
                    return parentNetMap.getOrDefault(currNet.getName(), currNet.getName());
                }
            }
            String logPinName = c.getLogicalPinMapping(pin.getName());
            EDIFPortInst portInst = logPinName == null ? null : c.getEDIFCellInst().getPortInst(logPinName);
            if (portInst == null) continue;
            EDIFNet net =  portInst.getNet();
            String netName = c.getParentHierarchicalInstName() + EDIFTools.EDIF_HIER_SEP + net.getName();
            parentNetName = parentNetMap.getOrDefault(netName, netName);
        }
        return parentNetName;
    }

    private static String createInformativeCellInterfaceMismatchMessage(String hierCellInstName,
                                                    EDIFCell target, EDIFCell src) {
        Map<String, EDIFPort> cellPorts = new HashMap<>(target.getPortMap());
        StringBuilder sb = new StringBuilder();
        for (EDIFPort p : src.getPorts()) {
            EDIFPort otherPort = cellPorts.remove(p.getBusName(true));
            if (otherPort == null) {
                otherPort = cellPorts.remove(p.getName());
                if (otherPort == null) {
                    sb.append("\n  port " + p.getName() + " doesn't exist on " + src);
                }
            }

            if (!Objects.equals(p.getWidth(), p.getWidth()) ||
               !Objects.equals(p.getDirection(), p.getDirection())) {
                sb.append("\n  port " + p.getName() + " mismatch in direction/width");
            }
        }
        for (String portName : cellPorts.keySet()) {
            sb.append("\n  port " + portName + " is missing on " + src);
        }

        return "\nERROR: The destination instance " + hierCellInstName +
                " has a different port signature than " + src.getName() + ":" + sb.toString();
    }

    /**
     * NOTE: This method is not fully tested.
     * Populates a black box in a netlist with the provided design. This method
     * most closely resembles the Vivado command {@code read_checkpoint -cell <cell name> <DCP Name>}
     * @param design The top level design
     * @param hierarchicalCellName Name of the black box in the design netlist.
     * @param cell The 'guts' to be inserted into the black box
     */
    public static void populateBlackBox(Design design, String hierarchicalCellName, Design cell) {
        EDIFNetlist netlist = design.getNetlist();

        // Populate Logical Netlist into cell
        EDIFCellInst inst = netlist.getCellInstFromHierName(hierarchicalCellName);
        if (!inst.isBlackBox()) {
            System.err.println("ERROR: The cell instance " + hierarchicalCellName + " is not a black box.");
            return;
        }
        if (!inst.getCellType().hasCompatibleInterface(cell.getTopEDIFCell())) {
            throw new RuntimeException(createInformativeCellInterfaceMismatchMessage(
                    hierarchicalCellName, inst.getCellType(), cell.getTopEDIFCell()));
        }

        inst.getCellType().getLibrary().removeCell(inst.getCellType());
        netlist.migrateCellAndSubCells(cell.getTopEDIFCell(), true);
        inst.setCellType(cell.getTopEDIFCell());
        netlist.removeUnusedCellsFromAllWorkLibraries();

        // Add placement information
        // We need to prefix all cell and net names with the hierarchicalCellName as a prefix
        for (SiteInst si : cell.getSiteInsts()) {
            for (Cell c : new ArrayList<Cell>(si.getCells())) {
                c.updateName(hierarchicalCellName + "/" + c.getName());
                if (!c.isRoutethru())
                    design.addCell(c);
                else {
                    for (Entry<String, AltPinMapping> p : c.getAltPinMappings().entrySet()) {
                        p.getValue().setAltCellName(hierarchicalCellName + "/" + p.getValue().getAltCellName());
                    }
                }
            }
            design.addSiteInst(si);
        }

        // Add routing information
        for (Net net : new ArrayList<>(cell.getNets())) {
            if (net.getName().equals(Net.USED_NET)) continue;
            if (net.isStaticNet()) {
                Net staticNet = design.getStaticNet(net.getType());
                staticNet.addPins((ArrayList<SitePinInst>)net.getPins());
                HashSet<PIP> uniquePIPs = new HashSet<PIP>(net.getPIPs());
                uniquePIPs.addAll(staticNet.getPIPs());
                staticNet.setPIPs(uniquePIPs);
            } else {
                net.updateName(hierarchicalCellName + "/" + net.getName());
                design.addNet(net);
            }
        }

        // Rectify boundary nets
        netlist.resetParentNetMap();

        postBlackBoxCleanup(hierarchicalCellName, design);

        List<String> encryptedCells = cell.getNetlist().getEncryptedCells();
        if (encryptedCells != null && encryptedCells.size() > 0) {
            design.getNetlist().addEncryptedCells(encryptedCells);
        }
    }

    /**
     * Attempts to rename boundary nets around the previous blackbox to follow naming convention
     * (net is named after source).
     * @param hierCellName The hierarchical cell instance that was previously a black box
     * @param design The current design.
     */
    public static void postBlackBoxCleanup(String hierCellName, Design design) {
        EDIFNetlist netlist = design.getNetlist();
        EDIFHierCellInst inst = netlist.getHierCellInstFromName(hierCellName);
        final EDIFHierCellInst parentInst = inst.getParent();

        // for each port on the black box,
        //   iterate over all the nets and regularize on the proper net name for the physical
        //   net.  Put all physical pins on the correct physical net once the black box has been
        //   updated.
        for (EDIFPortInst portInst : inst.getInst().getPortInsts()) {
            EDIFNet net = portInst.getNet();
            EDIFHierNet netName = new EDIFHierNet(parentInst, net);
            EDIFHierNet parentNetName = netlist.getParentNet(netName);
            Net parentNet = design.getNet(parentNetName.getHierarchicalNetName());
            if (parentNet == null) {
                parentNet = new Net(parentNetName);
            }
            for (EDIFHierNet netAlias : netlist.getNetAliases(netName)) {
                if (parentNet.getName().equals(netAlias.getHierarchicalNetName())) continue;
                Net alias = design.getNet(netAlias.getHierarchicalNetName());
                if (alias != null) {
                    // Move this non-parent net physical information to the parent
                    for (SiteInst si : new ArrayList<>(alias.getSiteInsts())) {
                        List<String> siteWires = si.getSiteWiresFromNet(alias);
                        if (siteWires != null) {
                            for (String siteWire : new ArrayList<>(siteWires)) {
                                BELPin belPin = si.getSite().getBELPins(siteWire)[0];
                                si.unrouteIntraSiteNet(belPin, belPin);
                                si.routeIntraSiteNet(parentNet, belPin, belPin);
                            }
                        }
                    }
                    for (SitePinInst pin : new ArrayList<SitePinInst>(alias.getPins())) {
                        alias.removePin(pin);
                        parentNet.addPin(pin);
                    }
                    alias.unroute();
                }
            }
            parentNet.unroute();
        }
    }

    /**
     * Creates a map from Node to a list of PIPs for a given list of PIPs
     * (likely from the routing of a net).
     * @param route The list of PIPs to create the map from.
     * @return The map of all involved nodes to their respectively connected PIPs.
     */
    public static Map<Node, ArrayList<PIP>> getNodePIPMap(List<PIP> route) {
        Map<Node,ArrayList<PIP>> conns = new HashMap<>();
        // Create a map from nodes to PIPs
        for (PIP pip : route) {
            for (int wireIndex : new int[]{pip.getStartWireIndex(), pip.getEndWireIndex()}) {
                Node curr = Node.getNode(pip.getTile(), wireIndex);
                ArrayList<PIP> pips = conns.get(curr);
                if (pips == null) {
                    pips = new ArrayList<>();
                    conns.put(curr, pips);
                }
                pips.add(pip);
            }
        }
        return conns;
    }

    /**
     * Examines the routing of a net and will remove all parts of the routing
     * that connect to the provided node.  This is most useful when attempting to
     * unroute parts of a static (VCC/GND) net that have multiple sources.
     * @param net The net with potential disjoint routing trees
     * @param node Node belonging to the routing tree to remove.
     * @return True if PIPs were removed, false otherwise
     */
    public static boolean removeConnectedRouting(Net net, Node node) {
        HashSet<PIP> toRemove = new HashSet<>();
        Map<Node,ArrayList<PIP>> conns = getNodePIPMap(net.getPIPs());

        // Traverse the connected set of PIPs starting from the node
        Queue<Node> q = new LinkedList<>();
        q.add(node);
        while (!q.isEmpty()) {
            Node curr = q.poll();
            ArrayList<PIP> pips = conns.get(curr);
            if (pips == null) continue;
            for (PIP p : pips) {
                // Be careful to detect a cycle
                if (!toRemove.contains(p)) {
                    toRemove.add(p);
                    Node startNode = p.getStartNode();
                    q.add(curr.equals(startNode) ? startNode : p.getEndNode());
                }
            }
        }

        if (toRemove.size() == 0) return false;

        // Update net with new PIPs
        ArrayList<PIP> keep = new ArrayList<>();
        for (PIP p : net.getPIPs()) {
            if (toRemove.contains(p)) continue;
            keep.add(p);
        }
        net.setPIPs(keep);

        return true;
    }

    /**
     * Unroutes pins from a specific net by only removing the routing (PIPs) that are essential
     * for those pins.  This allows the net to remain routed in the context of other pins not
     * being removed.  This enables a batch approach which is much more efficient than removing
     * pins individually.
     * @param net The current net to modify routing and to which all pins will have their routing
     * removed. If any pin passed in is not of this net, it is skipped and no effect is taken.
     * @param pins Pins that belong to the provided net that should have their selective routing
     * removed.
     * Source pins are handled by {@link #unrouteSourcePin(SitePinInst)}.
     */
    public static void unroutePins(Net net, Collection<SitePinInst> pins) {
        List<SitePinInst> sinkPins = new ArrayList<>(pins.size());
        pins.forEach((spi) -> {
            if (spi.isOutPin()) {
                // TODO - This can lead to a slow down in VCC and GND nets as it is not batched
                DesignTools.unrouteSourcePin(spi);
            } else {
                sinkPins.add(spi);
            }
        });
        removePIPsFromNet(net,getTrimmablePIPsFromPins(net, sinkPins));
        for (SitePinInst pin : sinkPins) {
            pin.setRouted(false);
        }
    }

    private static void removePIPsFromNet(Net net, Set<PIP> pipsToRemove) {
        if (pipsToRemove.size() > 0) {
            List<PIP> updatedPIPs = new ArrayList<>();
            for (PIP pip : net.getPIPs()) {
                if (!pipsToRemove.contains(pip)) updatedPIPs.add(pip);
            }
            net.setPIPs(updatedPIPs);
        }
    }

    /**
     * Unroutes a SitePinInst of a net.  This is desirable when a net has multiple SitePinInst
     * source pins (multiple outputs of a Site) and only a particular branch is desired to be
     * unrouted.  If the entire net is to be unrouted, a more efficient method is {@link Net#unroute()}.
     * @param src The source pin of the net from which to remove the routing
     * @return The set of PIPs that were unrouted from the net.
     */
    public static Set<PIP> unrouteSourcePin(SitePinInst src) {
        if (!src.isOutPin() || src.getNet() == null) return Collections.emptySet();
        Node srcNode = src.getConnectedNode();
        Set<PIP> pipsToRemove = new HashSet<>();

        Map<Node, List<PIP>> pipMap = new HashMap<>();
        for (PIP pip : src.getNet().getPIPs()) {
            Node node = pip.isReversed() ? pip.getEndNode() : pip.getStartNode();
            pipMap.computeIfAbsent(node, k -> new ArrayList<>()).add(pip);
        }

        Map<Node,SitePinInst> sinkNodes = new HashMap<>();
        for (SitePinInst sinkPin : src.getNet().getSinkPins()) {
            sinkNodes.put(sinkPin.getConnectedNode(), sinkPin);
        }

        Queue<Node> q = new LinkedList<>();
        q.add(srcNode);
        while (!q.isEmpty()) {
            Node curr = q.poll();
            List<PIP> pips = pipMap.get(curr);
            if (pips != null) {
                for (PIP p : pips) {
                    Node endNode = p.isReversed() ? p.getStartNode() : p.getEndNode();
                    q.add(endNode);
                    pipsToRemove.add(p);
                    SitePinInst sink = sinkNodes.get(endNode);
                    if (sink != null) {
                        sink.setRouted(false);
                    }
                }
            }
        }

        src.setRouted(false);
        removePIPsFromNet(src.getNet(), pipsToRemove);
        return pipsToRemove;
    }

    /**
     * For the given set of pins, if they were removed, determine which PIPs could be trimmed as
     * they no longer route to any specific sink.  This method only works for sink pins.
     * See {@link #unrouteSourcePin(SitePinInst)} for handling source pin unroutes.
     * @param net The current net
     * @param pins The set of pins to remove.
     * @return The set of redundant (trimmable) PIPs that cane safely be removed when removing the
     * set of provided pins from the net.
     */
    public static Set<PIP> getTrimmablePIPsFromPins(Net net, Collection<SitePinInst> pins) {
        // Map listing the PIPs that drive a Node
        Map<Node,ArrayList<PIP>> reverseConns = new HashMap<>();
        Map<Node,Integer> fanout = new HashMap<>();
        Set<Node> nodeSinkPins = new HashSet<>();
        for (SitePinInst sinkPin : net.getSinkPins()) {
            nodeSinkPins.add(sinkPin.getConnectedNode());
        }
        for (PIP pip : net.getPIPs()) {
            Node endNode = pip.isReversed() ? pip.getStartNode() : pip.getEndNode();
            Node startNode = pip.isReversed() ? pip.getEndNode() : pip.getStartNode();

            ArrayList<PIP> rPips = reverseConns.computeIfAbsent(endNode, (n) -> new ArrayList<>());
            rPips.add(pip);

            fanout.merge(startNode, 1, Integer::sum);

            if (nodeSinkPins.contains(endNode)) {
                fanout.merge(endNode, 1, Integer::sum);
            }
        }

        HashSet<PIP> toRemove = new HashSet<>();
        ArrayList<Node> updateFanout = new ArrayList<>();

        for (SitePinInst p : pins) {
            if (p.getSiteInst() == null || p.getSite() == null) continue;
            if (p.getNet() != net) continue;
            Node sink = p.getConnectedNode();
            Integer fanoutCount = fanout.get(sink);
            if (fanoutCount == null) {
                // Pin is not routed
            } else {
                assert(fanoutCount >= 1);
                updateFanout.add(sink);

                if (fanoutCount > 1) {
                    // This node is also used to connect another downstream pin, no more
                    // analysis necessary
                } else {
                    ArrayList<PIP> curr = reverseConns.get(sink);
                    while (curr != null && curr.size() == 1 && fanoutCount < 2) {
                        PIP pip = curr.get(0);
                        toRemove.add(pip);
                        updateFanout.add(pip.isReversed() ? pip.getEndNode() : pip.getStartNode());
                        sink = new Node(pip.getTile(), pip.isReversed() ? pip.getEndWireIndex() :
                                pip.getStartWireIndex());
                        curr = reverseConns.get(sink);
                        fanoutCount = fanout.getOrDefault(sink, 0);
                    }
                    if (curr == null && !net.isStaticNet()) {
                        if (fanoutCount == 1 && net.getAlternateSource() != null && net.getSource() != null) {
                            // check if this is a dual-output net and if we just removed one of the outputs
                            // if so, remove the logical driver flag
                            for (PIP pip : net.getPIPs()) {
                                if (pip.isLogicalDriver()) {
                                    pip.setIsLogicalDriver(false);
                                    break;
                                }
                            }
                        }

                        if (fanout.size() == 1) {
                            // We got all the way back to the source site. It is likely that
                            // the net is using dual exit points from the site as is common in
                            // SLICEs -- we should unroute the sitenet
                            SitePin sPin = sink.getSitePin();
                            if (net.getSource() != null) {
                                SiteInst si = net.getSource().getSiteInst();
                                BELPin belPin = sPin.getBELPin();
                                si.unrouteIntraSiteNet(belPin, belPin);
                            }
                        }
                    }
                }
            }
            for (Node startNode : updateFanout) {
                fanout.compute(startNode, (k,v) -> {
                        if (v == null) throw new RuntimeException();
                        assert(v > 0);
                        return (--v == 0) ? null : v;
                });
            }
            updateFanout.clear();
        }
        return toRemove;
    }

    private static void fullyUnplaceCellHelper(Cell cell, Map<Net, Set<SitePinInst>> deferRemovals) {
        SiteInst siteInst = cell.getSiteInst();
        BEL bel = cell.getBEL();
        // If cell was using shared control signals (CLK, CE, RST), check to see if this was
        // the last cell used and then remove the site routing, site pin, and partial routing if
        // it exists
        for (BELPin pin : bel.getPins()) {
            Net net = siteInst.getNetFromSiteWire(pin.getSiteWireName());
            if (net == null) {
                // Under certain circumstances, site routing is not explicit for VCC/GND
                // Unfortunately, Vivado does not label the SR pin as SET or RESET
                if (bel.isFF() && (pin.isEnable() || pin.getName().equals("SR"))) {
                    String sitePinName = getSitePinSource(pin);
                    SitePinInst spi = siteInst.getSitePinInst(sitePinName);
                    if (spi == null || !spi.getNet().isStaticNet()) continue;
                    boolean otherUsers = false;
                    for (BELPin otherPin : siteInst.getSiteWirePins(pin.getSiteWireName())) {
                        if (otherPin == pin || otherPin.isOutput()) continue;
                        if (siteInst.getCell(otherPin.getBEL()) != null) {
                            otherUsers = true;
                            break;
                        }
                    }
                    if (!otherUsers) {
                        handlePinRemovals(spi, deferRemovals);
                    }
                }
                continue;
            }
            boolean otherUser = false;
            Queue<String> siteWires = new LinkedList<>();
            Set<String> visited = new HashSet<>();
            siteWires.add(pin.getSiteWireName());
            while (!siteWires.isEmpty()) {
                String siteWire = siteWires.poll();
                visited.add(siteWire);
                for (BELPin otherPin : siteInst.getSiteWirePins(siteWire)) {
                    if (otherPin == pin) continue;
                    if (otherPin.getBEL().getBELClass() == BELClass.RBEL) {
                        SitePIP pip = siteInst.getUsedSitePIP(otherPin);
                        if (pip != null) {
                            String nextSiteWire = pip.getInputPin() == otherPin ?
                                    pip.getOutputPin().getSiteWireName() : pip.getInputPin().getSiteWireName();
                            if (!visited.contains(nextSiteWire)) {
                                siteWires.add(nextSiteWire);
                            }
                        }
                        continue;
                    }
                    Cell otherCell = siteInst.getCell(otherPin.getBEL());
                    if (otherCell == null) continue;
                    if (otherCell.isRoutethru()) {
                        // This will be handled outside of the loop in SiteInst.unrouteIntraSiteNet()
                        continue;
                    }
                    String logicalPinName = otherCell.getLogicalPinMapping(otherPin.getName());
                    if (logicalPinName == null) continue;
                    otherUser = true;
                    break;
                }
            }
            if (otherUser == false) {
                // Unroute site routing back to pin and remove site pin
                for (String sitePinName : getAllRoutedSitePinsFromPhysicalPin(cell, net, pin.getName())) {
                    BELPin sitePortBelPin = siteInst.getSite().getBELPin(sitePinName);
                    assert(sitePortBelPin.isSitePort());
                    boolean outputSitePin = sitePortBelPin.isInput(); // Input BELPin means output SitePin
                    if (outputSitePin) {
                        siteInst.unrouteIntraSiteNet(pin, sitePortBelPin);
                    } else {
                        siteInst.unrouteIntraSiteNet(sitePortBelPin, pin);
                    }
                    SitePinInst spi = siteInst.getSitePinInst(sitePinName);
                    // It's possible site wire could be set (e.g. reserved using GLOBAL_USEDNET)
                    // but no inter-site routing (thus no SPI) associated
                    if (spi != null) {
                        handlePinRemovals(spi, deferRemovals);

                        if (outputSitePin) {
                            assert(spi.isOutPin());
                            SitePinInst altSpi = net.getAlternateSource();
                            if (altSpi != null) {
                                if (spi == altSpi) {
                                    altSpi = net.getSource();
                                    assert(spi != altSpi);
                                }
                                siteInst.unrouteIntraSiteNet(pin, altSpi.getBELPin());
                                handlePinRemovals(altSpi, deferRemovals);
                            }
                        }
                    }
                }
            }
        }

        if (bel.isLUT() && bel.getName().endsWith("5LUT")) {
            String lut6 = bel.getName().replace('5', '6');
            if (siteInst.getCell(lut6) == null) {
                SitePinInst a6Spi = siteInst.getSitePinInst(lut6.substring(0,2));
                siteInst.unrouteIntraSiteNet(a6Spi.getBELPin(), siteInst.getBELPin(lut6, "A6"));
                handlePinRemovals(a6Spi, deferRemovals);
            }
        }

        // Check and remove routethrus that exist that point to removed cell
        List<BEL> belsToRemove = null;
        for (Cell otherCell : siteInst.getCells()) {
            if (otherCell.hasAltPinMappings() && otherCell.getName().equals(cell.getName())) {
                if (belsToRemove == null) belsToRemove = new ArrayList<>();
                belsToRemove.add(otherCell.getBEL());
            }
        }
        if (belsToRemove != null) {
            for (BEL b : belsToRemove) {
                siteInst.removeCell(b);
            }
        }
    }

    /**
     * This method will fully unplace (but not remove) a physical cell from a design.
     * In the case where the unplaced cell is the last user of a shared control signal (CLK, CE, SR)
     * then that pin will also be removed and unrouted immediately if deferRemovals is null, otherwise
     * it is added to this map.
     * @param cell The cell to unplace
     * @param deferRemovals An optional map that, if passed in non-null will be populated with
     * site pins marked for removal.  The map allows for persistent tracking if this method is called
     * many times as the process is expensive without batching.
     */
    public static void fullyUnplaceCell(Cell cell, Map<Net, Set<SitePinInst>> deferRemovals) {
        fullyUnplaceCellHelper(cell, deferRemovals);
        cell.unplace();
    }

    /**
     * This method will completely remove a placed cell (both logical and physical) from a design.
     * In the case where the removed cell is the last user of a shared control signal (CLK, CE, SR)
     * then that pin will also be removed and unrouted immediately if deferRemovals is null, otherwise
     * it is added to this map.
     * @param design The design where the cell is instantiated
     * @param cell The cell to remove
     * @param deferRemovals An optional map that, if passed in non-null will be populated with
     * site pins marked for removal.  The map allows for persistent tracking if this method is called
     * many times as the process is expensive without batching.
     */
    public static void fullyRemoveCell(Design design, Cell cell, Map<Net, Set<SitePinInst>> deferRemovals) {
        fullyUnplaceCellHelper(cell, deferRemovals);

        // Remove Physical Cell
        design.removeCell(cell);

        // Remove Logical Cell
        for (EDIFPortInst portInst : cell.getEDIFCellInst().getPortInsts()) {
            EDIFNet en = portInst.getNet();
            if (en != null) {
                en.removePortInst(portInst);
            }
        }
        cell.getParentCell().removeCellInst(cell.getEDIFCellInst());
    }

    /**
     * Helper method for either removing (and unrouting) a SitePinInst immediately (when deferRemovals is null)
     * or deferring its removal by putting it into the deferRemovals map.
     * @param spi SitePinInst object to be removed/unrouted.
     * @param deferRemovals Optional map for deferring the removal of SitePinInst objects, grouped by their
     *                      associated Net object.
     */
    public static void handlePinRemovals(SitePinInst spi, Map<Net,Set<SitePinInst>> deferRemovals) {
        if (deferRemovals != null) {
            assert(spi.getNet() != null);
            Set<SitePinInst> pins = deferRemovals.computeIfAbsent(spi.getNet(), p -> new HashSet<>());
            pins.add(spi);
        } else {
            final boolean preserveOtherRoutes = true;
            spi.getNet().removePin(spi, preserveOtherRoutes);
        }
    }

    /**
     * Given an unroute site wire path, find the site pin name that would drive the given BELPin.
     * @param pin The BELpin to search from
     * @return Name of the site pin that would drive the given BELPin or null if it could not be
     * determined.
     */
    public static String getSitePinSource(BELPin pin) {
        String currSitePinName = pin.getConnectedSitePinName();
        outer: while (currSitePinName == null) {
            boolean changedPin = false;
            for (BELPin p : pin.getSiteConns()) {
                if (p.getBEL().getBELClass() == BELClass.RBEL) {
                    for (SitePIP pip : p.getSitePIPs()) {
                        pin = p.equals(pip.getInputPin()) ? pip.getOutputPin() : pip.getInputPin();
                        changedPin = true;
                        String isSitePin = pin.getConnectedSitePinName();
                        if (isSitePin == null) continue;
                        break outer;
                    }
                }
            }
            if (!changedPin) {
                return null;
            }
        }
        currSitePinName = pin.getConnectedSitePinName();
        return currSitePinName;
    }

    /**
     * Remove a batch of site pins from nets for efficiency purposes.  Used in conjunction with
     * {@link #fullyRemoveCell(Design, Cell, Map)}.
     * @param deferredRemovals Mapping between nets and the site pins to be removed
     * @param preserveOtherRoutes Flag indicating if when pins are removed, if other routes on the
     * net should be preserved.
     */
    public static void batchRemoveSitePins(Map<Net, Set<SitePinInst>> deferredRemovals,
                                            boolean preserveOtherRoutes) {
        for (Entry<Net, Set<SitePinInst>> e : deferredRemovals.entrySet()) {
            Net net = e.getKey();
            SitePinInst srcPin = net.getSource();
            Set<SitePinInst> removals = e.getValue();
            if (preserveOtherRoutes) {
                DesignTools.unroutePins(net, removals);
            } else {
                net.unroute();
            }
            List<SitePinInst> pins = new ArrayList<>();
            for (SitePinInst pin : net.getPins()) {
                if (removals.contains(pin)) {
                    if (pin.isOutPin() && pin.equals(srcPin)) {
                        net.setSource(null);
                    }
                    assert(pin.getNet() == net);
                    pin.setNet(null);
                    pin.detachSiteInst();
                    continue;
                }
                pins.add(pin);
            }
            net.setPins(pins);
        }
    }

    /**
     * Turns the cell named hierarchicalCellName into a blackbox and removes any
     * associated placement and routing information associated with that instance. In Vivado,
     * this can be accomplished by running: (1) {@code update_design -cells <name> -black_box} or (2)
     * by deleting all of the cells and nets insides of a cell instance.  Method (2) is
     * more likely to have complications.
     * @param d The current design
     * @param hierarchicalCellName The name of the hierarchical cell to become a black box.
     */
    public static void makeBlackBox(Design d, String hierarchicalCellName) {
        final EDIFHierCellInst inst = d.getNetlist().getHierCellInstFromName(hierarchicalCellName);
        if (inst == null) {
            throw new IllegalStateException("Did not find cell to make into a blackbox: "+hierarchicalCellName);
        }
        makeBlackBox(d, inst);
    }

    /**
     * Unroutes the site routing connected to the provided cell's logical pin.
     * Preserves other parts of the net if used by other sinks in the site if an
     * input. For the unrouting to be successful, this method depends on the site
     * routing to be consistent.
     * 
     * @param cell           The cell of the pin
     * @param logicalPinName The logical pin name source or sink to have routing
     *                       removed.
     * @returns A list of site pins (if any) that should also be removed from inter-site routing to complete the unroute.
     */
    public static List<SitePinInst> unrouteCellPinSiteRouting(Cell cell, String logicalPinName) {
        String physPinName = cell.getPhysicalPinMapping(logicalPinName);
        if (physPinName == null) {
            physPinName = cell.getDefaultPinMapping(logicalPinName);
        }
        if (physPinName == null) {
            // Assume not routed
            return Collections.emptyList();
        }
        BELPin belPin = cell.getBEL().getPin(physPinName);
        SiteInst siteInst = cell.getSiteInst();
        Net net = siteInst.getNetFromSiteWire(belPin.getSiteWireName());
        if (net == null)
            return Collections.emptyList();

        List<String> sitePinNames = new ArrayList<>();
        List<BELPin> internalTerminals = new ArrayList<>();
        List<BELPin> internalSinks = new ArrayList<>();
        Set<BELPin> visited = new HashSet<>();
        Queue<BELPin> queue = new LinkedList<>();
        queue.add(belPin);

        while (!queue.isEmpty()) {
            BELPin currPin = queue.poll();
            visited.add(currPin);
            BELPin unrouteSegment = null;
            for (BELPin pin : siteInst.getSiteWirePins(currPin.getSiteWireIndex())) {
                if (currPin == pin || visited.contains(pin)) {
                    visited.add(pin);
                    continue;
                }
                // Check if it is a site pin, cell pin, sitepip or routethru
                switch (pin.getBEL().getBELClass()) {
                    case PORT: {
                        // We found a site pin, add it to solution set
                        sitePinNames.add(pin.getName());
                        break;
                    }
                    case BEL: {
                        // Check if this is another cell being driven by the net, or a route thru
                        Cell otherCell = siteInst.getCell(pin.getBEL());
                        if (otherCell != null) {
                            if (otherCell.isRoutethru()) {
                                BELPin otherPin = null;
                                if (pin.isOutput()) {
                                    assert(otherCell.getPinMappingsP2L().size() == 1);
                                    String otherPinName = otherCell.getPinMappingsP2L().keySet().iterator().next();
                                    otherPin = pin.getBEL().getPin(otherPinName);
                                } else {
                                    // Make sure we are coming in on the routed-thru pin
                                    String otherPinName = otherCell.getPinMappingsP2L().keySet().iterator().next();
                                    if (pin.getName().equals(otherPinName)) {
                                        otherPin = LUTTools.getLUTOutputPin(pin.getBEL());
                                    }
                                }
                                if (otherPin != null) {
                                    Net otherNet = siteInst.getNetFromSiteWire(otherPin.getSiteWireName());
                                    if (otherNet != null && net.getName().equals(otherNet.getName())) {
                                        queue.add(otherPin);
                                        // Check if the routethru pin is used by companion LUT
                                        if (otherPin.isInput()) {
                                            String otherBELName = LUTTools.getCompanionLUTName(otherPin.getBEL());
                                            Cell companionCell = siteInst.getCell(otherBELName);
                                            if (companionCell != null
                                                    && companionCell.getLogicalPinMapping(otherPin.getName()) != null) {
                                                // We need to remove the routethru if there are no other sinks
                                                // downstream
                                                if (internalSinks.size() == 0) {
                                                    siteInst.removeCell(otherCell.getBEL());
                                                    siteInst.unrouteIntraSiteNet(pin, pin);
                                                }
                                            }

                                        }
                                    } else {
                                        // site routing terminates here or is invalid
                                    }                                    
                                }
                                
                            } else if (otherCell != cell && otherCell.getLogicalPinMapping(pin.getName()) != null) {
                                // Don't search farther, we don't need to unroute anything else
                                if (pin.isInput() && belPin.isInput()) {
                                    internalSinks.add(pin);
                                } else {
                                    internalTerminals.add(pin);
                                }

                            }
                        }
                        break;
                    }
                    case RBEL: {
                        // We found a routing BEL, follow its sitepip
                        SitePIP sitePIP = siteInst.getUsedSitePIP(pin);
                        if (sitePIP != null) {
                            BELPin otherPin = pin.isInput() ? sitePIP.getOutputPin() : sitePIP.getInputPin();
                            Net otherNet = siteInst.getNetFromSiteWire(otherPin.getSiteWireName());
                            if (otherNet != null && net.getName().equals(otherNet.getName())) {
                                queue.add(otherPin);
                                unrouteSegment = otherPin;
                            } else {
                                // site routing terminates here or is invalid
                            }
                        }
                        break;
                    }
                }
                visited.add(pin);
            }
            if (unrouteSegment != null && unrouteSegment.isInput() && internalSinks.size() == 0) {
                // Unroute this branch of the sitePIP
                Net otherNet = siteInst.getNetFromSiteWire(unrouteSegment.getSiteWireName());
                siteInst.unrouteIntraSiteNet(unrouteSegment, belPin);
                siteInst.routeIntraSiteNet(otherNet, unrouteSegment, unrouteSegment);
            }
        }

        List<SitePinInst> sitePinsToRemove = new ArrayList<>();

        // This net is routed internally to the site
        for (BELPin internalTerminal : internalTerminals) {
            if (internalTerminal.isOutput() && internalSinks.size() > 0) {
                continue;
            }
            if (belPin.isOutput()) {
                siteInst.unrouteIntraSiteNet(belPin, internalTerminal);
            } else {
                siteInst.unrouteIntraSiteNet(internalTerminal, belPin);
            }
        }
        if (internalSinks.size() == 0) {
            for (String sitePinName : sitePinNames) {
                SitePinInst pin = siteInst.getSitePinInst(sitePinName);
                if (pin != null) {
                    sitePinsToRemove.add(pin);
                    if (belPin.isInput()) {
                        siteInst.unrouteIntraSiteNet(pin.getBELPin(), belPin);
                    } else {
                        siteInst.unrouteIntraSiteNet(belPin, pin.getBELPin());
                    }
                } else {
                    // Vivado leaves dual output *MUX partially routed, unroute the site for this MUX pin
                    // Could also be a cell with no loads
                    siteInst.unrouteIntraSiteNet(belPin, siteInst.getBELPin(sitePinName, sitePinName));
                }
            }
            if (internalTerminals.size() == 0 && sitePinNames.size() == 0) {
                // internal site route with no loads
                siteInst.unrouteIntraSiteNet(belPin, belPin);
            }
        }
        return sitePinsToRemove;
    }

    /**
     * Turns the cell named hierarchicalCell into a blackbox and removes any
     * associated placement and routing information associated with that instance.
     * In Vivado, this can be accomplished by running: (1)
     * {@code update_design -cells <name> -black_box} or (2) by deleting all of the
     * cells and nets insides of a cell instance. Method (2) is more likely to have
     * complications. This also unroutes both GND and VCC nets to avoid
     * implementation issues by Vivado in subsequent place and route runs.
     * 
     * @param d                The current design
     * @param hierarchicalCell The hierarchical cell to become a black box.
     */
    public static void makeBlackBox(Design d, EDIFHierCellInst hierarchicalCell) {
        CodePerfTracker t = CodePerfTracker.SILENT;// new CodePerfTracker("makeBlackBox", true);
        t.start("Init");
        EDIFCellInst futureBlackBox = hierarchicalCell.getInst();
        if (futureBlackBox == null)
            throw new RuntimeException(
                    "ERROR: Couldn't find cell " + hierarchicalCell + " in source design " + d.getName());

        if (hierarchicalCell.getCellType() == d.getTopEDIFCell()) {
            d.unplaceDesign();
            d.getTopEDIFCell().makePrimitive();
            d.getTopEDIFCell().addProperty(EDIFCellInst.BLACK_BOX_PROP, true);
            return;
        }

        Set<SiteInst> touched = new HashSet<>();
        Map<String, String> boundaryNets = new HashMap<>();

        Map<Net, Set<SitePinInst>> pinsToRemove = new HashMap<>();

        t.stop().start("Find border nets");
        // Find all the nets that connect to the cell (keep them)
        for (EDIFPortInst portInst : futureBlackBox.getPortInsts()) {
            EDIFNet net = portInst.getNet();
            EDIFHierCellInst hierParentName = hierarchicalCell.getParent();
            EDIFHierNet hierNetName = new EDIFHierNet(hierParentName, net);
            EDIFHierNet parentNetName = d.getNetlist().getParentNet(hierNetName);
            boundaryNets.put(parentNetName.getHierarchicalNetName(),
                    portInst.isOutput() ? hierNetName.getHierarchicalNetName() : null);

            // Remove parts of routed GND/VCC nets exiting the black box
            if (portInst.isInput())
                continue;
            NetType netType = NetType.getNetTypeFromNetName(parentNetName.getHierarchicalNetName());
            if (netType.isStaticNetType()) {
                // Black box is supplying VCC/GND, we must unroute connected tree
                EDIFHierNet hierNet = new EDIFHierNet(hierParentName, net);
                List<EDIFHierPortInst> sinks = d.getNetlist().getSinksFromNet(hierNet);
                // extract site wire and site pins and nodes to unroute
                for (EDIFHierPortInst sink : sinks) {
                    Cell c = d.getCell(sink.getFullHierarchicalInstName());
                    if (c == null || !c.isPlaced())
                        continue;
                    String logicalPinName = sink.getPortInst().getName();
                    // Remove all physical nets first
                    List<SitePinInst> removePins = unrouteCellPinSiteRouting(c, logicalPinName);
                    for (SitePinInst pin : removePins) {
                        pinsToRemove.computeIfAbsent(pin.getNet(), $ -> new HashSet<>()).add(pin);
                    }
                }
            }
        }

        t.stop().start("Remove p&r");

        List<EDIFHierCellInst> allLeafs = d.getNetlist().getAllLeafDescendants(hierarchicalCell);
        Set<Cell> cells = new HashSet<>();
        for (EDIFHierCellInst i : allLeafs) {
            // Get the physical cell, make sure we can unplace/unroute it first
            Cell c = d.getCell(i.getFullHierarchicalInstName());
            if (c == null) {
                continue;
            }
            cells.add(c);
        }

        // Remove all placement and routing information related to the cell to be
        // blackboxed
        for (Cell c : cells) {
            BEL bel = c.getBEL();
            SiteInst si = c.getSiteInst();

            // Check for VCC on A6 and remove if needed
            if (c.getBEL().isLUT() && c.getBELName().endsWith("5LUT")) {
                SitePinInst vcc = c.getSiteInst().getSitePinInst(c.getBELName().charAt(0) + "6");
                if (vcc != null && vcc.getNet().getName().equals(Net.VCC_NET)) {
                    boolean hasOtherSink = false;
                    for (BELPin otherSink : si.getSiteWirePins(vcc.getBELPin().getSiteWireIndex())) {
                        if (otherSink.isOutput())
                            continue;
                        Cell otherCell = si.getCell(otherSink.getBEL());
                        if (otherCell != null && otherCell.getLogicalPinMapping(otherSink.getName()) != null) {
                            hasOtherSink = true;
                            break;
                        }
                    }
                    if (!hasOtherSink) {
                        pinsToRemove.computeIfAbsent(vcc.getNet(), $ -> new HashSet<>()).add(vcc);
                    }
                }
            }

            // Remove all physical nets first
            for (String logPin : c.getPinMappingsP2L().values()) {
                List<SitePinInst> removePins = unrouteCellPinSiteRouting(c, logPin);
                for (SitePinInst pin : removePins) {
                    pinsToRemove.computeIfAbsent(pin.getNet(), $ -> new HashSet<>()).add(pin);
                }
            }
            touched.add(c.getSiteInst());

            c.unplace();
            d.removeCell(c.getName());
            si.removeCell(bel);
        }

        t.stop().start("cleanup t-prims");

        // Clean up any cells from Transformed Prims
        String keepPrefix = hierarchicalCell.getFullHierarchicalInstName() + EDIFTools.EDIF_HIER_SEP;
        for (SiteInst si : d.getSiteInsts()) {
            for (Cell c : si.getCells()) {
                if (c.getName().startsWith(keepPrefix)) {
                    touched.add(si);
                }
            }
        }

        t.stop().start("new net names");

        // Update black box output nets with new net names (those with sinks inside the
        // black box)
        Map<Net, String> netsToUpdate = new HashMap<>();
        for (Net n : d.getNets()) {
            String newName = boundaryNets.get(n.getName());
            if (newName != null) {
                netsToUpdate.put(n, newName);
            }
        }

        batchRemoveSitePins(pinsToRemove, true);

        // Rename nets if source was removed
        Set<String> netsToKeep = new HashSet<>();
        for (Entry<Net, String> e : netsToUpdate.entrySet()) {
            EDIFHierNet newSource = d.getNetlist().getHierNetFromName(e.getValue());
            Net net = e.getKey();
            if (!net.rename(e.getValue())) {
                throw new RuntimeException("ERROR: Failed to rename net '" + net.getName() + "'");
            }
            netsToKeep.add(net.getName());
        }

        t.stop().start("cleanup siteinsts");

        // Keep track of site instances to remove, but keep those supplying static
        // sources
        List<SiteInst> siteInstsToRemove = new ArrayList<>();
        for (SiteInst siteInst : touched) {
            if (siteInst.getCells().size() == 0) {
                siteInstsToRemove.add(siteInst);
            }
        }

        for (SiteInst siteInst : siteInstsToRemove) {
            d.removeSiteInst(siteInst);
        }

        // Remove any stray stubs on any remaining nets
        for (Net net : pinsToRemove.keySet()) {
            if (net.getFanOut() == 0 && net.hasPIPs()) {
                net.unroute();
            }
        }

        t.stop().start("create bbox");

        // Make EDIFCell blackbox
        EDIFCell blackBox = new EDIFCell(futureBlackBox.getCellType().getLibrary(),
                "black_box" + uniqueBlackBoxCount++);
        for (EDIFPort port : futureBlackBox.getCellType().getPorts()) {
            blackBox.addPort(port);
        }
        futureBlackBox.setCellType(blackBox);
        futureBlackBox.addProperty(EDIFCellInst.BLACK_BOX_PROP, true);

        unrouteGNDNetAndLUTSources(d);
        d.getVccNet().unroute();

        t.stop().printSummary();
    }

    /**
     * Helper method for makeBlackBox(). When cutting out nets that used to be
     * source'd from something inside a black box, the net names need to be updated.
     * 
     * @param d         The current design
     * @param currNet   Current net that requires a name change
     * @param newSource The source net (probably a pin on the black box)
     * @param newName   New name for the net
     * @return A reference to the newly updated/renamed net.
     */
    private static Net updateNetName(Design d, Net currNet, EDIFNet newSource, String newName) {
        List<PIP> pips = currNet.getPIPs();
        List<SitePinInst> pins = currNet.getPins();

        d.removeNet(currNet);

        Net newNet = d.createNet(newName);
        newNet.setPIPs(pips);
        for (SitePinInst pin : pins) {
            newNet.addPin(pin);
        }

        return newNet;
    }

    /**
     * Gets or creates the corresponding SiteInst from the prototype orig from a module.
     * @param design The current design from which to get the corresponding site instance.
     * @param orig The original site instance (from the module)
     * @param newAnchor The new anchor location of the module.
     * @param module The Module to use as the template.
     * @return The corresponding SiteInst from design if it exists,
     * or a newly created one in the translated location. If the new location
     * cannot be determined or is invalid, null is returned.
     */
    public static SiteInst getCorrespondingSiteInst(Design design, SiteInst orig, Site newAnchor, Module module) {
        Tile newTile = Module.getCorrespondingTile(orig.getTile(), newAnchor.getTile(), module.getAnchor().getTile());
        Site newSite = newTile.getSites()[orig.getSite().getSiteIndexInTile()];
        SiteInst newSiteInst = design.getSiteInstFromSite(newSite);
        if (newSiteInst == null) {
            newSiteInst = design.createSiteInst(newSite.getName(), orig.getSiteTypeEnum(), newSite);
        }
        return newSiteInst;
    }

    /**
     * Given a design with multiple identical cell instances, place
     * each of those instances using the stamp module template
     * at the anchored site locations provided in instPlacements.
     * @param design The top level design with identical multiple cell instances.
     * @param stamp The prototype stamp (or stencil) to use for replicated placement and routing.
     * This must match identically with the named instances in instPlacements
     * @param instPlacements Desired locations for placements
     * @return True if the procedure completed successfully, false otherwise.
     */
    public static boolean stampPlacement(Design design, Module stamp, Map<String,Site> instPlacements) {
        for (Entry<String,Site> e : instPlacements.entrySet()) {
            String instName = e.getKey();
            String prefix = instName + "/";
            Site newAnchor = e.getValue();
            Site anchor = stamp.getAnchor();

            // Create New Nets
            for (Net n : stamp.getNets()) {
                Net newNet = null;
                if (n.isStaticNet()) {
                    newNet = n.getName().equals(Net.GND_NET) ? design.getGndNet() : design.getVccNet();
                } else {
                    String newNetName = prefix + n.getName();
                    EDIFHierNet newEDIFNet = design.getNetlist().getHierNetFromName(newNetName);
                    newNet = design.createNet(newEDIFNet);
                }

                for (SitePinInst p : n.getPins()) {
                    SiteInst newSiteInst = getCorrespondingSiteInst(design, p.getSiteInst(), newAnchor, stamp);
                    if (newSiteInst == null)
                        return false;
                    SitePinInst newPin = new SitePinInst(p.isOutPin(), p.getName(), newSiteInst);
                    newNet.addPin(newPin);
                }

                for (PIP p : n.getPIPs()) {
                    Tile newTile = Module.getCorrespondingTile(p.getTile(), newAnchor.getTile(), anchor.getTile());
                    if (newTile == null) {
                        return false;
                    }
                    PIP newPIP = new PIP(newTile, p.getStartWireIndex(), p.getEndWireIndex());
                    newNet.addPIP(newPIP);
                }
            }

            // Create SiteInst & New Cells
            for (SiteInst si : stamp.getSiteInsts()) {
                SiteInst newSiteInst = getCorrespondingSiteInst(design, si, newAnchor, stamp);
                if (newSiteInst == null)
                    return false;
                for (Cell c : si.getCells()) {
                    String newCellName = prefix + c.getName();
                    EDIFHierCellInst cellInst = design.getNetlist().getHierCellInstFromName(newCellName);
                    if (cellInst == null && c.getEDIFCellInst() != null) {
                        System.out.println("WARNING: Stamped cell not found: " + newCellName);
                        continue;
                    }

                    Cell newCell = c.copyCell(newCellName, cellInst);
                    design.placeCell(newCell, newSiteInst.getSite(), c.getBEL(), c.getPinMappingsP2L());
                }

                for (SitePIP sitePIP : si.getUsedSitePIPs()) {
                    newSiteInst.addSitePIP(sitePIP);
                }

                for (Entry<String, Net> e2 : si.getSiteWireToNetMap().entrySet()) {
                    String siteWire = e2.getKey();
                    String netName = e2.getValue().getName();
                    Net newNet = null;
                    if (e2.getValue().isStaticNet()) {
                        newNet = netName.equals(Net.GND_NET) ? design.getGndNet() : design.getVccNet();
                    } else if (netName.equals(Net.USED_NET)) {
                        newNet = design.getNet(Net.USED_NET);
                        if (newNet == null) {
                            newNet = new Net(Net.USED_NET);
                        }
                    } else {
                        newNet = design.getNet(prefix + netName);
                    }

                    BELPin[] belPins = newSiteInst.getSite().getBELPins(siteWire);
                    newSiteInst.routeIntraSiteNet(newNet, belPins[0], belPins[0]);
                }
            }
        }
        return true;
    }

    /**
     * Looks in the site instance for BEL pins connected to this site pin.
     * @param pin The BELPin to examine for connected BEL pins.
     * @param si The SiteInst to examine for connected cells.
     * @param action Perform this action on each connected BELPin.
     */
    private static void foreachConnectedBELPin(BELPin pin, SiteInst si, Consumer<BELPin> action) {
        if (si == null) {
            return;
        }
        for (BELPin p : pin.getSiteConns()) {
            if (p.getBEL().getBELClass() == BELClass.RBEL) {
                SitePIP pip = si.getUsedSitePIP(p.getBELName());
                if (pip == null) continue;
                if (p.isOutput()) {
                    p = pip.getInputPin().getSiteConns().get(0);
                    action.accept(p);
                } else {
                    for (BELPin snk : pip.getOutputPin().getSiteConns()) {
                        action.accept(snk);
                    }
                }
            } else {
                Cell c = si.getCell(p.getBELName());
                if (c != null && c.getLogicalPinMapping(p.getName()) != null) {
                    action.accept(p);
                }
            }
        }
    }

    /**
     * Looks in the site instance for cells connected to this BEL pin and SiteInst.
     * @param pin The BELPin to examine for connected cells.
     * @param si The SiteInst to examine for connected cells.
     * @return Set of connected cells to this pin.
     */
    public static Set<Cell> getConnectedCells(BELPin pin, SiteInst si) {
        final Set<Cell> cells = new HashSet<>();
        foreachConnectedBELPin(pin, si, (p) -> {
            Cell c = si.getCell(p.getBELName());
            if (c != null) {
                cells.add(c);
            }
        });
        return cells;
    }

    /**
     * Looks in the site instance for cells connected to this site pin.
     * @param pin The SitePinInst to examine for connected cells.
     * @return Set of connected cells to this pin.
     */
    public static Set<Cell> getConnectedCells(SitePinInst pin) {
        return getConnectedCells(pin.getBELPin(), pin.getSiteInst());
    }

    /**
     * Looks in the site instance for BEL pins connected to this BEL pin and SiteInst.
     * @param pin The SitePinInst to examine for connected BEL pins.
     * @param si The SiteInst to examine for connected cells.
     * @return Set of BEL pins to this site pin.
     */
    public static Set<BELPin> getConnectedBELPins(BELPin pin, SiteInst si) {
        final Set<BELPin> pins = new HashSet<>();
        foreachConnectedBELPin(pin, si, pins::add);
        return pins;
    }

    /**
     * Looks in the site instance for BEL pins connected to this site pin.
     * @param pin The SitePinInst to examine for connected BEL pins.
     * @return Set of BEL pins to this site pin.
     */
    public static Set<BELPin> getConnectedBELPins(SitePinInst pin) {
        return getConnectedBELPins(pin.getBELPin(), pin.getSiteInst());
    }

    /**
     * Quick and dumb placement of a cell.  Does not attempt
     * any optimization and will not change the placement
     * of other cells.  Currently it will only place a cell in an empty site.
     * If the cell is already placed, it will leave it as is.
     * TODO - implement basic optimizations
     * @param c The cell to place
     * @return True if the cell is successfully placed, false otherwise.
     */
    public static boolean placeCell(Cell c, Design design) {
        if (c.isPlaced()) {
            // Don't move cell if already placed
            return true;
        }
        Map<SiteTypeEnum, Set<String>> compatTypes = c.getCompatiblePlacements(design.getDevice());

        for (Entry<SiteTypeEnum, Set<String>> e : compatTypes.entrySet()) {
            for (Site s : design.getDevice().getAllSitesOfType(e.getKey())) {
                SiteInst i = design.getSiteInstFromSite(s);
                if (i == null) {
                    for (String bel : e.getValue()) {
                        boolean success = design.placeCell(c, s, s.getBEL(bel));
                        if (success) return true;
                    }
                }
            }
        }
        return false;
    }


    /**
     * Creates any and all missing SitePinInsts for this net.  This is common as a placed
     * DCP will not have SitePinInsts annotated and this information is generally necessary
     * for routing to take place.
     * @param design The current design of this net.
     * @return The list of pins that were created or an empty list if none were created.
     */
    public static List<SitePinInst> createMissingSitePinInsts(Design design, Net net) {
        EDIFNetlist n = design.getNetlist();
        List<EDIFHierPortInst> physPins = n.getPhysicalPins(net);
        if (physPins == null) {
            // Perhaps net is not a parent net name
            final EDIFHierNet hierNet = n.getHierNetFromName(net.getName());
            if (hierNet != null) {
                final EDIFHierNet parentHierNet = n.getParentNet(hierNet);
                if (!hierNet.equals(parentHierNet)) {
                    physPins = n.getPhysicalPins(parentHierNet);
                    if (physPins != null) {
                        System.out.println("WARNING: Physical net '" + net.getName() +
                                "' is not the parent net but is treated as such." );
                    }
                }
            }
        }
        List<SitePinInst> newPins = new ArrayList<>();
        if (physPins == null) {
            // Likely net inside encrypted IP, let's see if we can infer anything from existing
            // physical description
            for (SiteInst siteInst : new ArrayList<>(net.getSiteInsts())) {
                for (String siteWire : new ArrayList<>(siteInst.getSiteWiresFromNet(net))) {
                    for (BELPin pin : siteInst.getSiteWirePins(siteWire)) {
                        if (!pin.isSitePort()) {
                            continue;
                        }

                        SitePinInst currPin = siteInst.getSitePinInst(pin.getName());
                        if (currPin != null) {
                            // SitePinInst already exists
                            continue;
                        }

                        if (pin.isInput()) {
                            // Input BELPin means output site port; check that this site port is driven
                            // by a cell, rather than coming from an input site port
                            boolean foundOutputPin = false;
                            for (BELPin connectedBELPin : getConnectedBELPins(pin, siteInst)) {
                                if (connectedBELPin.isInput()) {
                                    continue;
                                }
                                foundOutputPin = true;
                                break;
                            }
                            if (!foundOutputPin) {
                                continue;
                            }
                        }

                        currPin = net.createPin(pin.getName(), siteInst);
                        newPins.add(currPin);
                    }
                }
            }

            return newPins;
        }

        EDIFNetlist netlist = design.getNetlist();
        EDIFHierNet parentEhn = null;
        for (EDIFHierPortInst p :  physPins) {
            Cell c = design.getCell(p.getFullHierarchicalInstName());
            if (c == null) continue;
            BEL bel = c.getBEL();
            if (bel == null) continue;
            String logicalPinName = p.getPortInst().getName();
            Set<String> physPinMappings = c.getAllPhysicalPinMappings(logicalPinName);
            // BRAMs can have two (or more) physical pin mappings for a logical pin
            if (physPinMappings != null) {
                SiteInst si = c.getSiteInst();
                for (String physPin : physPinMappings) {
                    BELPin belPin = bel.getPin(physPin);
                    // Use the net attached to the phys pin
                    Net siteWireNet = si.getNetFromSiteWire(belPin.getSiteWireName());
                    if (siteWireNet == null) {
                        continue;
                    }
                    if (siteWireNet != net && !siteWireNet.isStaticNet()) {
                        if (parentEhn == null) {
                            parentEhn = netlist.getParentNet(net.getLogicalHierNet());
                        }
                        EDIFHierNet parentSiteWireEhn = netlist.getParentNet(siteWireNet.getLogicalHierNet());
                        if (!parentSiteWireEhn.equals(parentEhn)) {
                            // Site wire net is not an alias of the net
                            throw new RuntimeException("ERROR: Net on " + si.getSiteName() + "/" + belPin +
                                    "'" + siteWireNet.getName() + "' is not an alias of " +
                                    "'" + net.getName() + "'");
                        }
                    }
                    String sitePinName = getRoutedSitePinFromPhysicalPin(c, siteWireNet, physPin);
                    if (sitePinName == null) continue;
                    SitePinInst newPin = si.getSitePinInst(sitePinName);
                    if (newPin != null) continue;
                    if (sitePinName.equals("IO") && Utils.isIOB(si)) {
                        // Do not create a SitePinInst for the "IO" input site pin of any IOB site,
                        // since the sitewire it drives is assumed to be driven by the IO PAD.
                        continue;
                    }
                    newPin = net.createPin(sitePinName, si);
                    if (newPin != null) newPins.add(newPin);
                }
            }
        }
        return newPins;
    }

    /**
     * Gets the first site pin that is currently routed to the specified cell pin.  If
     * the site instance is not routed, it will return null.
     * @param cell The cell with the pin of interest.
     * @param net The physical net to which this pin belongs
     * @param logicalPinName The logical pin name of the cell to query.
     * @return The name of the first site pin on the cell's site to which the pin is routed.
     */
    public static String getRoutedSitePin(Cell cell, Net net, String logicalPinName) {
        String belPinName = cell.getPhysicalPinMapping(logicalPinName);
        return getRoutedSitePinFromPhysicalPin(cell, net, belPinName);
    }

    /**
     * Gets the first site pin that is currently routed to the specified cell pin.  If
     * the site instance is not routed, it will return null.
     * @param cell The cell with the pin of interest.
     * @param net The physical net to which this pin belongs
     * @param belPinName The physical pin name of the cell
     * @return The name of the first site pin on the cell's site to which the pin is routed.
     */
    public static String getRoutedSitePinFromPhysicalPin(Cell cell, Net net, String belPinName) {
        List<String> sitePins = getAllRoutedSitePinsFromPhysicalPin(cell, net, belPinName);
        return (!sitePins.isEmpty()) ? sitePins.get(0) : null;
    }

    /**
     * Gets all site pins that are currently routed to the specified cell pin.  If
     * the site instance is not routed, it will return null.
     * @param cell The cell with the pin of interest.
     * @param net The physical net to which this pin belongs
     * @param belPinName The physical pin name of the cell
     * @return A list of site pin names on the cell's site to which the pin is routed.
     * @since 2023.1.2
     */
    public static List<String> getAllRoutedSitePinsFromPhysicalPin(Cell cell, Net net, String belPinName) {
        if (belPinName == null) {
            return Collections.emptyList();
        }
        SiteInst inst = cell.getSiteInst();
        List<String> sitePins = new ArrayList<>();
        Set<String> siteWires = new HashSet<>(inst.getSiteWiresFromNet(net));
        Queue<BELPin> queue = new LinkedList<>();
        queue.add(cell.getBEL().getPin(belPinName));
        while (!queue.isEmpty()) {
            BELPin curr = queue.remove();
            String siteWireName = curr.getSiteWireName();
            if (!siteWires.contains(siteWireName)) {
                // Allow dedicated paths to pass without site routing
                if (siteWireName.equals("CIN") || siteWireName.equals("COUT")) {
                    return Collections.singletonList(siteWireName);
                }
                return Collections.emptyList();
            }
            if (curr.isInput()) {
                BELPin source = curr.getSourcePin();
                if (source == null) {
                    return Collections.emptyList();
                }
                if (source.isSitePort()) {
                    return Collections.singletonList(source.getName());
                } else {
                    BEL bel = source.getBEL();
                    if (bel.getBELClass() == BELClass.RBEL) {
                        SitePIP sitePIP = inst.getUsedSitePIP(source.getBELName());
                        if (sitePIP == null) {
                            continue;
                        }
                        queue.add(sitePIP.getInputPin());
                    } else if (bel.isLUT() ||
                            bel.getBELType().endsWith("MUX") || // F[789]MUX
                            // Versal
                            bel.getName().endsWith("_IMR")) {
                        Cell possibleRouteThru = inst.getCell(bel);
                        if (possibleRouteThru != null && possibleRouteThru.isRoutethru()) {
                            String routeThru = possibleRouteThru.getPinMappingsP2L().keySet().iterator().next();
                            queue.add(bel.getPin(routeThru));
                        }
                    }
                }
            } else { // output
                for (BELPin sink : curr.getSiteConns()) {
                    if (!siteWires.contains(sink.getSiteWireName())) continue;
                    if (sink.isSitePort()) {
                        sitePins.add(sink.getName());
                    } else if (sink.getBEL().getBELClass() == BELClass.RBEL) {
                        // Check if the SitePIP is being used
                        SitePIP sitePIP = inst.getUsedSitePIP(sink.getBELName());
                        if (sitePIP == null) continue;
                        // Don't proceed if it's configured for a different pin
                        if (!sitePIP.getInputPinName().equals(sink.getName())) continue;
                        // Make this the new source to search from and keep looking...
                        queue.add(sitePIP.getOutputPin());
                    } else if (sink.getBEL().isFF() && !sink.getBELName().equals("DIFFRXTX")) {
                        siteWireName = sink.getBEL().getPin("Q").getSiteWireName();
                        if (siteWires.contains(siteWireName)) {
                            sitePins.add(siteWireName);
                        }
                    }
                }
            }
        }
        return sitePins;
    }

    /**
     * Creates all missing SitePinInsts in a design, except GLOBAL_USEDNET.
     * See also {@link #createMissingSitePinInsts(Design, Net)}.
     * @param design The current design
     */
    public static void createMissingSitePinInsts(Design design) {
        EDIFNetlist netlist = design.getNetlist();
        for (Net net : design.getNets()) {
            if (net.isUsedNet()) {
                continue;
            }
            EDIFHierNet ehn = net.getLogicalHierNet();
            EDIFHierNet parentEhn = (ehn != null) ? netlist.getParentNet(ehn) : null;
            if (parentEhn != null && !parentEhn.equals(ehn)) {
                Net parentNet = design.getNet(parentEhn.getHierarchicalNetName());
                if (parentNet != null) {
                    // 'net' is not a parent net (which normally causes createMissingSitePinInsts(Design, Net)
                    // to analyze its parent net) but that parent net also exist in the design and has been/
                    // will be analyzed in due course, so skip doing so here
                    continue;
                }
            }
            createMissingSitePinInsts(design,net);
        }
    }

    private static HashSet<String> muxPins;

    static {
        muxPins = new HashSet<String>();
        for (char c = 'A' ; c <= 'H' ; c++) {
            muxPins.add(c + "MUX");
        }
    }

    /**
     * In Series7 and UltraScale architectures, there are dual output site pin scenarios where an
     * optional additional output can be used to drive out of the SLICE using the OUTMUX routing
     * BEL.  When unrouting a design, some site routing can be left "dangling".  This method will
     * remove those unnecessary sitePIPs and site routing for the *MUX output.  It will also remove
     * the output source pin if it is the *MUX output.
     * @param design The design from which to remove the unnecessary site routing
     */
    public static void unrouteDualOutputSitePinRouting(Design design) {
        boolean isSeries7 = design.getDevice().getSeries() == Series.Series7;
        for (SiteInst siteInst : design.getSiteInsts()) {
            if (Utils.isSLICE(siteInst)) {
                ArrayList<String> toRemove = null;
                for (Entry<String, Net> e : siteInst.getSiteWireToNetMap().entrySet()) {
                    if (muxPins.contains(e.getKey())) {
                        // MUX output is used, is the same net also driving the direct output?
                        String directPin = e.getKey().charAt(0) + (isSeries7 ? "" : "_O");
                        Net net = siteInst.getNetFromSiteWire(directPin);
                        if (e.getValue().equals(net)) {
                            if (toRemove == null) {
                                toRemove = new ArrayList<String>();
                            }
                            toRemove.add(e.getKey());
                        }
                    }
                }
                if (toRemove == null) continue;
                for (String name : toRemove) {
                    Net net = siteInst.getNetFromSiteWire(name);
                    BELPin belPin = siteInst.getBEL(name).getPin(name);
                    BELPin muxOutput = belPin.getSourcePin();
                    SitePIP sitePIP = siteInst.getUsedSitePIP(muxOutput.getBELName());
                    BELPin srcPin = sitePIP.getInputPin().getSourcePin();
                    boolean success = siteInst.unrouteIntraSiteNet(srcPin, belPin);
                    if (!success) throw new RuntimeException("ERROR: Failed to unroute dual output "
                            + "net/pin scenario: " + net + " on pin " + name);
                    siteInst.routeIntraSiteNet(net, srcPin, srcPin);
                    if (net.getSource() != null && net.getSource().getName().equals(belPin.getName())) {
                        net.removePin(net.getSource());
                    }
                }
            }
        }
    }

    /**
     * Finds a legal/available alternative output site pin for the given net.  The most common case
     * is the SLICE.  It depends on the existing output pin of the net to be routed within the site
     * and checks if site routing resource are available to use the alternative output site pin.
     * @param net The net of interest.
     * @return A new potential site pin inst that could be added/routed to.
     */
    public static SitePinInst getLegalAlternativeOutputPin(Net net) {
        SitePinInst alt = net.getAlternateSource();
        if (alt != null) return alt;
        SitePinInst src = net.getSource();
        if (src == null) return null;
        SiteInst siteInst = src.getSiteInst();
        // Currently only support SLICE scenarios
        if (!Utils.isSLICE(siteInst)) return null;

        // Series 7: AMUX <-> A, BMUX <-> B, CMUX <-> C, DMUX <-> D
        // UltraScale/+: AMUX <-> A_O, BMUX <-> B_O, ... HMUX <-> H_O
        Queue<BELPin> q = new LinkedList<>();
        BELPin srcPin = src.getBELPin();

        // Find the logical source
        BELPin logicalSource = getLogicalBELPinDriver(src);
        if (logicalSource == null) return null;
        q.add(logicalSource);

        // Fan out from logical source to all site pins
        BELPin alternateExit = null;
        while (!q.isEmpty()) {
            BELPin currOutPin = q.poll();
            Net currNet = siteInst.getNetFromSiteWire(currOutPin.getSiteWireName());
            // Skip any resources used by another net
            if (currNet != null && !currNet.equals(net)) continue;
            for (BELPin pin : currOutPin.getSiteConns()) {
                if (pin.getBEL().getBELClass() == BELClass.RBEL) {
                    SitePIP pip = src.getSiteInst().getSitePIP(pin);
                    q.add(pip.getOutputPin());
                } else if (pin.isSitePort() && !pin.equals(srcPin)) {
                    Net currNet2 = siteInst.getNetFromSiteWire(pin.getSiteWireName());
                    if (currNet2 == null || currNet2.equals(net)) {
                        alternateExit = pin;
                    }
                }
            }
        }
        if (alternateExit != null) {
            // Create the pin in such a way as it is not put in the SiteInst map
            SitePinInst sitePinInst = new SitePinInst();
            sitePinInst.setSiteInst(src.getSiteInst());
            sitePinInst.setPinName(alternateExit.getName());
            sitePinInst.setIsOutputPin(true);
            return sitePinInst;
        }
        return null;
    }

    /**
     * Looks backwards from a SitePinInst output pin and finds the corresponding BELPin of the
     * driver. Walk through any used SitePIPs found until a non routing BEL is found.
     * @param sitePinInst The output site pin instance from which to find the logical driver.
     * @return The logical driver's BELPin of the provided sitePinInst.
     */
    public static BELPin getLogicalBELPinDriver(SitePinInst sitePinInst) {
        if (!sitePinInst.isOutPin()) {
            return null;
        }
        SiteInst siteInst = sitePinInst.getSiteInst();
        BELPin pin = sitePinInst.getBELPin().getSourcePin();
        while (pin.getBEL().getBELClass() == BELClass.RBEL) {
            SitePIP p = siteInst.getUsedSitePIP(pin.getBELName());
            if (p == null) {
                pin = null;
                break;
            }
            pin = p.getInputPin().getSourcePin();
        }
        if (pin != null) {
            return pin;
        }

        // Looks like the approach above failed (site may not be routed), try logical path
        Net net = sitePinInst.getNet();
        if (net == null) return null;
        Design design = siteInst.getDesign();
        EDIFNetlist netlist = design.getNetlist();
        EDIFHierNet hierNet = netlist.getHierNetFromName(net.getName());
        if (hierNet == null) return null;
        List<EDIFPortInst> portInsts = hierNet.getNet().getSourcePortInsts(false);
        for (EDIFPortInst portInst : portInsts) {
            Cell c = design.getCell(hierNet.getHierarchicalInstName(portInst));
            if (c != null) {
                return c.getBELPin(portInst);
            }
        }
        return null;
    }

    /**
     * Routes (within the site) the alternate site output pin for SLICE dual-output scenarios.
     * @param net The current net of interest to be routed
     * @param sitePinInst The alternate site output pin to be routed
     * @return True if the routing was successful, false otherwise
     */
    public static boolean routeAlternativeOutputSitePin(Net net, SitePinInst sitePinInst) {
        if (sitePinInst == null) return false;
        net.setAlternateSource(sitePinInst);
        sitePinInst.setNet(net);

        BELPin driver = getLogicalBELPinDriver(net.getSource());
        BELPin belPinPort = sitePinInst.getBELPin();

        return sitePinInst.getSiteInst().routeIntraSiteNet(net, driver, belPinPort);
    }

    /**
     * Un-routes (within the site) the alternate source pin on the provided net.  This is in
     * reference to dual-output site pin scenarios for SLICEs.
     * @param net The relevant net that has the populated alternative site pin.
     * @return True if the alternate source was unrouted successfully, false otherwise.
     */
    public static boolean unrouteAlternativeOutputSitePin(Net net) {
        SitePinInst altPin = net.getAlternateSource();
        if (altPin == null) return false;
        SiteInst siteInst = altPin.getSiteInst();

        BELPin driver = getLogicalBELPinDriver(net.getSource());
        BELPin belPinPort = altPin.getBELPin();

        boolean result = siteInst.unrouteIntraSiteNet(driver, belPinPort);
        // Re-route the driver site wire
        siteInst.routeIntraSiteNet(net, driver, driver);

        return result;
    }
    /**
     * Given a SitePinInst, this method will find any return hierarchical logical cell pins within
     * the site directly connected to the site pin.
     * @param sitePin The site pin to query.
     * @return A list of hierarchical port instances that connect to the site pin.
     */
    public static List<EDIFHierPortInst> getPortInstsFromSitePinInst(SitePinInst sitePin) {
        SiteInst siteInst = sitePin.getSiteInst();
        BELPin[] belPins = siteInst.getSiteWirePins(sitePin.getName());
        List<EDIFHierPortInst> portInsts = new ArrayList<>();
        Queue<BELPin> queue = new LinkedList<>();
        queue.addAll(Arrays.asList(belPins));
        while (!queue.isEmpty()) {
            BELPin belPin = queue.remove();
            if (belPin.isOutput() == sitePin.isOutPin()) {
                BEL bel = belPin.getBEL();
                if (bel.getBELClass() == BELClass.RBEL) {
                    // Routing BEL, lets look ahead/behind it
                    SitePIP sitePIP = siteInst.getUsedSitePIP(belPin);
                    if (sitePIP != null) {
                        BELPin otherPin = belPin.isOutput() ? sitePIP.getInputPin() : sitePIP.getOutputPin();
                        for (BELPin belPin2 : otherPin.getSiteConns()) {
                            if (belPin2.equals(otherPin)) continue;
                            EDIFHierPortInst portInst = getPortInstFromBELPin(siteInst, belPin2);
                            if (portInst != null) portInsts.add(portInst);
                        }
                    }
                } else {
                    Cell lut = bel.isLUT() ? siteInst.getCell(bel) : null;
                    if (lut != null && lut.isRoutethru() && lut.getLogicalPinMapping(belPin.getName()) != null) {
                        BELPin opin = bel.getPin("O" + bel.getName().charAt(1));
                        belPins = siteInst.getSiteWirePins(opin.getSiteWireName());
                        queue.addAll(Arrays.asList(belPins));
                    } else {
                        EDIFHierPortInst portInst = getPortInstFromBELPin(siteInst, belPin);
                        if (portInst != null) portInsts.add(portInst);
                    }
                }
            }
        }
        return portInsts;
    }

    private static EDIFHierPortInst getPortInstFromBELPin(SiteInst siteInst, BELPin belPin) {
        Cell targetCell = siteInst.getCell(belPin.getBEL());
        if (targetCell == null) {
            // Is it routing through a FF? (Series 7 / UltraScale)
            if (belPin.getName().equals("Q")) {
                Net net = siteInst.getNetFromSiteWire(belPin.getSiteWireName());
                BELPin d = belPin.getBEL().getPin("D");
                Net otherNet = siteInst.getNetFromSiteWire(d.getSiteWireName());
                if (net == otherNet) {
                    BELPin muxOut = d.getSourcePin();
                    SitePIP pip = siteInst.getUsedSitePIP(muxOut);
                    if (pip != null) {
                        BELPin src = pip.getInputPin().getSourcePin();
                        return getPortInstFromBELPin(siteInst, src);
                    }
                }
            }

            return null;
        }
        String logPinName = targetCell.getLogicalPinMapping(belPin.getName());
        if (logPinName == null) return null;
        EDIFCellInst eci = targetCell.getEDIFCellInst();
        if (eci == null) {
            return null;
        }
        EDIFPortInst portInst = eci.getPortInst(logPinName);
        final EDIFNetlist netlist = targetCell.getSiteInst().getDesign().getNetlist();
        EDIFHierPortInst hierPortInst =
                new EDIFHierPortInst(netlist.getHierCellInstFromName(targetCell.getParentHierarchicalInstName()), portInst);
        return hierPortInst;
    }

    /**
     * Creates a map that contains pin names for keys that map to the Unisim Verilog parameter that
     * can invert a pins value.
     * @param series The series of interest.
     * @param unisim The unisim of interest.
     * @return A map of invertible pins that are that are mapped to their respective parameter name
     * that controls inversion.
     */
    public static Map<String,String> getInvertiblePinMap(Series series, Unisim unisim) {
        Map<String,String> invertPinMap = new HashMap<String, String>();
        for (Entry<String, VivadoProp> e : Design.getDefaultCellProperties(series, unisim.name()).entrySet()) {
            String propName = e.getKey();
            if (propName.startsWith("IS_") && propName.endsWith("_INVERTED")) {
                String pinName = propName.substring(propName.indexOf('_')+1, propName.lastIndexOf('_'));
                invertPinMap.put(pinName, propName);
            }
        }
        return invertPinMap;
    }

    /**
     * Copies the logic and implementation of a set of cells from one design to another.  This will
     * replace the destination logical cell instances with those of the source design.
     * @param src The source design (with partial or full implementation)
     * @param dest The destination design (with matching cell instance interfaces).
     * @param lockPlacement Flag indicating if the destination implementation copy should have the
     *     placement locked
     * @param lockRouting Flag indicating if the destination implementation copy should have the
     *     routing locked
     * @param srcToDestInstNames A map of source (key) to destination (value) pairs of cell
     * instances from which to copy the implementation. If targeting the top instance, use an
     * empty String ("") as the destination instance name.
     */
    public static void copyImplementation(Design src, Design dest, boolean lockPlacement,
                                          boolean lockRouting, Map<String,String> srcToDestInstNames) {
        copyImplementation(src, dest, false, false, lockPlacement, lockRouting, srcToDestInstNames);
    }

    /**
     * Copies the logic and implementation of a set of cells from one design to another with additional flags to control copying nets.
     * @param src The source design (with partial or full implementation)
     * @param dest The destination design (with matching cell instance interfaces)
     * @param copyStaticNets Flag indicating if static nets should be copied
     * @param copyOnlyInternalNets Flag indicating if only nets with every terminal inside the cell should be copied
     * @param lockPlacement Flag indicating if the destination implementation copy should have the
     *     placement locked
     * @param lockRouting Flag indicating if the destination implementation copy should have the
     *     routing locked
     * @param srcToDestInstNames A map of source (key) to destination (value) pairs of cell
     * instances from which to copy the implementation
     */
    public static void copyImplementation(Design src, Design dest, boolean copyStaticNets, boolean copyOnlyInternalNets, boolean lockPlacement,
            boolean lockRouting, Map<String,String> srcToDestInstNames) {
        // Removing existing logic in target cells in destination design
        EDIFNetlist destNetlist = dest.getNetlist();
        for (Entry<String,String> e : srcToDestInstNames.entrySet()) {
            DesignTools.makeBlackBox(dest, e.getValue());
        }
        destNetlist.removeUnusedCellsFromAllWorkLibraries();

        // Populate black boxes with existing logical netlist cells
        HashSet<String> instsWithSeparator = new HashSet<>();
        for (Entry<String,String> e : srcToDestInstNames.entrySet()) {
            EDIFHierCellInst cellInst = e.getKey().length()==0 ? src.getNetlist().getTopHierCellInst()
                    : src.getNetlist().getHierCellInstFromName(e.getKey());
            if (e.getValue().length() == 0) {
                // If its the top cell, remove the top cell from destNetlist
                EDIFLibrary destLib = destNetlist.getLibrary(cellInst.getCellType().getLibrary().getName());
                if (destLib == null) {
                    destLib = destNetlist.getWorkLibrary();
                }
                EDIFCell existingCell = destLib.getCell(cellInst.getCellType().getName());
                if (existingCell != null) {
                    destLib.removeCell(existingCell);
                }
            }
            destNetlist.copyCellAndSubCells(cellInst.getCellType());
            EDIFHierCellInst bbInst = destNetlist.getHierCellInstFromName(e.getValue());
            EDIFCell destCell = destNetlist.getCell(cellInst.getCellType().getName());
            if (destNetlist.getTopCell() == bbInst.getCellType()) {
                destNetlist.getDesign().setTopCell(destCell);
            }
            bbInst.getInst().setCellType(destCell);
            instsWithSeparator.add(e.getKey() + EDIFTools.EDIF_HIER_SEP);
        }
        destNetlist.resetParentNetMap();

        Map<String,String> prefixes = new HashMap<>();
        for (String srcPrefix : srcToDestInstNames.keySet()) {
            if (srcPrefix.length()==0) {
                prefixes.put(srcPrefix, srcPrefix);
            } else {
                    prefixes.put(srcPrefix + "/", srcPrefix);
            }
        }

        // Identify cells to copy placement
        Set<SiteInst> siteInstsOfCells = new HashSet<>();
        for (Cell cell : src.getCells()) {
            String cellName = cell.getName();

            String prefixMatch = null;
            if ((prefixMatch = StringTools.startsWithAny(cellName, prefixes.keySet())) != null) {
                SiteInst dstSiteInst = dest.getSiteInstFromSite(cell.getSite());
                SiteInst srcSiteInst = cell.getSiteInst();
                siteInstsOfCells.add(srcSiteInst);
                if (dstSiteInst == null) {
                    dstSiteInst = dest.createSiteInst(srcSiteInst.getName(),
                                    srcSiteInst.getSiteTypeEnum(), srcSiteInst.getSite());
                }
                String newCellName = getNewHierName(cellName, srcToDestInstNames, prefixes, prefixMatch);
                Cell copy = cell.copyCell(newCellName, cell.getEDIFHierCellInst(), dstSiteInst);
                dstSiteInst.addCell(copy);
                copy.setBELFixed(lockPlacement);
                copy.setSiteFixed(lockPlacement);

                // Preserve site routing from cell pins to site pins
                copySiteRouting(copy, cell, srcToDestInstNames, prefixes);
            }
        }

        List<Net> staticNets = new ArrayList();

        // Identify nets to copy routing
        for (Net net : src.getNets()) {
            if (net.isStaticNet()) {
                staticNets.add(net);
                continue;
            }

            List<EDIFHierPortInst> pins = src.getNetlist().getPhysicalPins(net);
            if (pins == null) continue;
            // Identify the kinds of routes to preserve:
            //  - Has the source in the preservation zone
            //  - Has at least one sink inside preservation zone
            boolean srcInside = false;
            List<EDIFHierPortInst> outside = new ArrayList<EDIFHierPortInst>();
            for (EDIFHierPortInst portInst : pins) {
                String portInstName = portInst.getFullHierarchicalInstName();
                String prefixMatch = StringTools.startsWithAny(portInstName, prefixes.keySet());
                if (portInst.isOutput() && prefixMatch != null) {
                    srcInside = true;
                }
                if (prefixMatch == null) {
                    outside.add(portInst);
                }
            }
            // Don't keep routing if source is not in preservation zone
            if (!srcInside) continue;
            if (copyOnlyInternalNets && outside.size() > 0) {
                continue;
            }
            if ((outside.size() + 1) >= pins.size()) continue;

            Set<SitePinInst> pinsToRemove = new HashSet<>();
            // Net is partially inside, preserve only portions inside
            for (EDIFHierPortInst removeMe : outside) {
                pinsToRemove.addAll(removeMe.getAllRoutedSitePinInsts(src));
            }
            Set<PIP> pipsToRemove = getTrimmablePIPsFromPins(net, pinsToRemove);

            String newNetName = net.getName();
            String prefixMatch = null;
            if ((prefixMatch = StringTools.startsWithAny(net.getName(), prefixes.keySet())) != null) {
                newNetName = getNewHierName(newNetName, srcToDestInstNames, prefixes, prefixMatch);
            }
            Net copiedNet = dest.createNet(newNetName);
            for (PIP p : net.getPIPs()) {
                if (pipsToRemove.contains(p)) continue;
                copiedNet.addPIP(p);
                if (lockRouting) {
                    p.setIsPIPFixed(true);
                }
            }
            for (SitePinInst spi : net.getPins()) {
                if (pinsToRemove.contains(spi)) continue;
                SiteInst siteInst = dest.getSiteInstFromSite(spi.getSite());
                if (siteInst == null) {
                    dest.createSiteInst(spi.getSite());
                }
                copiedNet.createPin(spi.getName(), siteInst);
            }
        }

        if (copyStaticNets) {
            copyStaticNets(dest, staticNets, siteInstsOfCells);
        }
    }

    /**
     * Copy the route of static nets feeding the sinks within the given SiteInst.
     * The route of static nets connecting to every site pin of the given site instances will be copied.
     * @param dest The destination design
     * @param staticNets The list of static nets to copy
     * @param siteInstsOfCells The set of SiteInst containing the sinks of the static nets
     */
    private static void copyStaticNets(Design dest, List<Net> staticNets, Set<SiteInst> siteInstsOfCells) {
        // This method traces a route similar to that in getTrimmablePIPsFromPins. However, there is one subtle difference.
        // Let's consider a route from one GND source (S) to two sinks (T1 and T2) and the last common node/pip is X.
        // If only T1 is in a cell to be copied, the tracing code here will extract all pips from S to T1.
        // However, getTrimmablePIPsFromPins return only the pips from X to T1.

        // Map from a node to its driver PIP
        // Note: Some PIPs are bidirectional. But, every PIP allows the signal to flow in only one direction.
        // The direction of a bidirectional PIP is determined from the context, ie., its connecting directional PIPs.
        // To determine that context, go through directional PIPs first. This process does not support consecutive bidirectional PIPs.
        Map<Net,Map<Node,PIP>> netToUphillPIPMap = new HashMap<>();
        // netToPIPs to store PIPs extracted for static nets.
        Map<Net,Set<PIP>> netToPIPs = new HashMap<>();
        for (Net net : staticNets) {
            netToPIPs.put(net, new HashSet<>());
            Map<Node,PIP> nodeToDriverPIP = new HashMap<>();
            List<PIP> biPIPs = new ArrayList<>();
            for (PIP pip : net.getPIPs()) {
                if (pip.isBidirectional()) {
                    biPIPs.add(pip);
                } else {
                    nodeToDriverPIP.put(pip.getEndNode(), pip);
                }
            }
            for (PIP pip : biPIPs) {
                Node stNode = pip.getStartNode();
                if (nodeToDriverPIP.containsKey(stNode)) {
                    nodeToDriverPIP.put(pip.getEndNode(), pip);
                } else {
                    nodeToDriverPIP.put(stNode, pip);
                }
            }
            netToUphillPIPMap.put(net, nodeToDriverPIP);
        }

        Set<String> prohibitBels = new HashSet<>();

        for (SiteInst siteInst : siteInstsOfCells) {
            // Go through the set of pins being used on this site instance.
            for (SitePinInst sitePinInst : siteInst.getSitePinInsts()) {
                if (sitePinInst.isOutPin())
                    continue;

                Net net = sitePinInst.getNet();
                Map<Node,PIP> nodeToDriverPIP = netToUphillPIPMap.get(net);
                if (nodeToDriverPIP != null) {
                    Set<PIP> allPIPs = netToPIPs.get(net);
                    // This SitePinInst connects to a static net. Trace and collect all the PIPs to a source.
                    Node node = sitePinInst.getConnectedNode();
                    SitePin sitePin = node.getSitePin();
                    // Backtrack through routing nodes (no SitePin)
                    while ((sitePin == null) || sitePin.isInput()) {
                        PIP pip = nodeToDriverPIP.get(node);
                        allPIPs.add(pip);
                        if (pip.isBidirectional()) {
                            node = pip.getStartNode().equals(node) ? pip.getEndNode() : pip.getStartNode();
                        } else {
                            node = pip.getStartNode();
                        }
                        if (node.getWireName().contains(Net.VCC_WIRE_NAME))
                            break;

                        sitePin = node.getSitePin();
                    }
                    if ((sitePin != null) && !node.getWireName().contains(Net.VCC_WIRE_NAME))  { // GND source
                        String  pinName = sitePin.getPinName();
                        String  siteName = sitePin.getSite().getName();
                        List<String> bels = sitePin2Bels.get(pinName);
                        for (String bel : bels) {
                            prohibitBels.add(siteName + "/" + bel);
                        }
                    }
                    netToPIPs.put(net,allPIPs);
                }
            }
        }

        // When we copy the static nets, we must preserve their sources so that nothing should be placed on it.
        for (String bel : prohibitBels) {
            dest.addXDCConstraint(ConstraintGroup.LATE, "set_property PROHIBIT true [get_bels " + bel + "]");
        }


        for (Map.Entry<Net, Set<PIP>> entry : netToPIPs.entrySet()) {
            if ((entry == null) || (entry.getKey() == null) || (entry.getValue() == null))
                continue;

            Net net = dest.getStaticNet(entry.getKey().getType());
            for (PIP p : entry.getValue()) {
                net.addPIP(p);
            }
        }
    }

    private static String getNewHierName(String srcName, Map<String,String> srcToDestInstNames,
                                            Map<String,String> prefixes, String prefixMatch) {
        String newCellPrefix = srcToDestInstNames.get(prefixes.get(prefixMatch));
        int idx = prefixMatch.length() - (newCellPrefix.length() == 0 ? 0 : 1);
        if (idx == -1) {
            return newCellPrefix + "/" + srcName;
        }
        return newCellPrefix + srcName.substring(idx);
    }

    /**
     * Copies the logic and implementation of a set of cells from one design to another.
     * @param src The source design (with partial or full implementation)
     * @param dest The destination design (with matching cell instance interfaces)
     * @param instNames Names of the cell instances to copy
     */
    public static void copyImplementation(Design src, Design dest, String... instNames) {
        copyImplementation(src, dest, false, false, instNames);
    }

    /**
     * Copies the logic and implementation of a set of cells from one design to another.
     * @param src The source design (with partial or full implementation)
     * @param dest The destination design (with matching cell instance interfaces)
     * @param lockPlacement Flag indicating if the destination implementation copy should have the
     *     placement locked
     * @param lockRouting Flag indicating if the destination implementation copy should have the
     *     routing locked
     * @param instNames Names of the cell instances to copy
     */
    public static void copyImplementation(Design src, Design dest, boolean lockPlacement,
            boolean lockRouting, String... instNames) {
        Map<String,String> map = new HashMap<>();
        for (String instName : instNames) {
            map.put(instName, instName);
        }
        copyImplementation(src, dest, lockPlacement, lockRouting, map);
    }

    /**
     * Copies the site routing for all nets connected to the copied cell based on the original
     * cell.  This method will use destination netlist net names to be consistent with source-named
     * net names as used in Vivado.
     * @param copy The destination cell context to receive the site routing
     * @param orig The original cell with the blueprint of site routing that should be copied
     * @param srcToDestNames Map of source to destination cell instance name prefixes that should be
     * copied.
     * @param prefixes Map of prefixes with '/' at the end (keys) that map to the same String
     * without the '/'
     */
    private static void copySiteRouting(Cell copy, Cell orig, Map<String,String> srcToDestNames,
            Map<String,String> prefixes) {
        Design dest = copy.getSiteInst().getDesign();
        EDIFNetlist destNetlist = dest.getNetlist();
        SiteInst dstSiteInst = copy.getSiteInst();
        SiteInst origSiteInst = orig.getSiteInst();
        // Ensure A6 has VCC if driven in original (dual LUT usage scenarios)
        if (orig.getBELName().contains("LUT")) {
            BEL lut6 = origSiteInst.getBEL(orig.getBELName().replace("5", "6"));
            BELPin a6 = lut6.getPin("A6");
            Net net = origSiteInst.getNetFromSiteWire(a6.getSiteWireName());
            if (net != null && net.getName().equals(Net.VCC_NET)) {
                dstSiteInst.routeIntraSiteNet(dest.getVccNet(), a6, a6);
            }
        }

        EDIFHierCellInst cellInst = destNetlist.getHierCellInstFromName(copy.getName());
        for (Entry<String,String> e : copy.getPinMappingsP2L().entrySet()) {
            EDIFPortInst portInst = cellInst.getInst().getPortInst(e.getValue());
            if (portInst == null) continue;
            EDIFNet edifNet = portInst.getNet();

            String netName = new EDIFHierNet(cellInst.getParent(), edifNet).getHierarchicalNetName();

            String siteWireName = orig.getSiteWireNameFromPhysicalPin(e.getKey());
            Net origNet = origSiteInst.getNetFromSiteWire(siteWireName);
            if (origNet == null) continue;
            Net net = null;
            if (origNet.isStaticNet()) {
                net = origNet;
            } else {
                String parentNetName = destNetlist.getParentNetName(netName);
                if (parentNetName == null) {
                    parentNetName = netName;
                }
                net = dest.getNet(parentNetName);
                if (net == null) {
                    net = dest.createNet(parentNetName);
                }
            }

            BELPin curr = copy.getBEL().getPin(e.getKey());
            dstSiteInst.routeIntraSiteNet(net, curr, curr);
            boolean routingForward = curr.isOutput();
            Queue<BELPin> q = new LinkedList<BELPin>();
            q.add(curr);
            while (!q.isEmpty()) {
                curr = q.poll();
                if (routingForward) {
                    for (BELPin pin : curr.getSiteConns()) {
                        if (pin == curr) continue;
                        SitePIP sitePIP = origSiteInst.getUsedSitePIP(pin);
                        if (sitePIP != null) {
                            String currSiteWireName = sitePIP.getOutputPin().getSiteWireName();
                            Net test = origSiteInst.getNetFromSiteWire(currSiteWireName);
                            if (origNet.equals(test)) {
                                dstSiteInst.addSitePIP(sitePIP);
                                curr = sitePIP.getOutputPin();
                                dstSiteInst.routeIntraSiteNet(net, curr, curr);
                                q.add(curr);
                            }
                        }
                    }
                } else {
                    curr = curr.getSourcePin();
                    if (curr.isSitePort()) continue;
                    String belName = curr.getBELName();
                    Cell tmpCell = origSiteInst.getCell(belName);
                    if (tmpCell != null) {
                        if (tmpCell.isRoutethru()) {
                            String cellName = tmpCell.getName();
                            String prefixMatch = StringTools.startsWithAny(cellName, prefixes.keySet());
                            if (prefixMatch == null) {
                                throw new RuntimeException("ERROR: Unable to find appropriate "
                                    + "translation name for cell: " + tmpCell);
                            }
                            String newCellName = getNewHierName(cellName, srcToDestNames, prefixes, prefixMatch);
                            Cell rtCopy = tmpCell
                                    .copyCell(newCellName, tmpCell.getEDIFHierCellInst(), dstSiteInst);
                            dstSiteInst.getCellMap().put(belName, rtCopy);
                            for (String belPinName : rtCopy.getPinMappingsP2L().keySet()) {
                                BELPin tmp = rtCopy.getBEL().getPin(belPinName);
                                if (tmp.isInput()) {
                                    curr = tmp;
                                    break;
                                }
                            }
                            if (rtCopy.getBELName().endsWith("6LUT") && isUltraScale(rtCopy)) {
                                // Check A6 if it has VCC assignment
                                BELPin a6 = rtCopy.getBEL().getPin("A6");
                                Net isVcc = origSiteInst.getNetFromSiteWire(a6.getSiteWireName());
                                if (isVcc != null && isVcc.getName().equals(Net.VCC_NET)) {
                                    dstSiteInst.routeIntraSiteNet(
                                            dstSiteInst.getDesign().getVccNet(), a6, a6);
                                }
                            }
                        } else {
                            // We found the source
                            break;
                        }
                    } else if (net.isStaticNet() && (belName.contains("LUT") ||
                            curr.getBEL().isStaticSource())) {
                        // LUT used as a static source
                        dstSiteInst.routeIntraSiteNet(net, curr, curr);
                        break;
                    } else {
                        SitePIP sitePIP = origSiteInst.getUsedSitePIP(curr);
                        if (sitePIP != null) {
                            dstSiteInst.addSitePIP(sitePIP);
                            curr = sitePIP.getInputPin();
                        } else {
                            continue;
                        }
                    }
                    dstSiteInst.routeIntraSiteNet(net, curr, curr);
                    q.add(curr);
                }
            }
        }
    }

    private static boolean isUltraScale(Cell cell) {
        SiteInst si = cell.getSiteInst();
        if (si == null) return false;
        Series s = si.getDesign().getDevice().getSeries();
        return s == Series.UltraScale || s == Series.UltraScalePlus;
    }

    public static void printSiteInstInfo(SiteInst siteInst, PrintStream ps) {
        ps.println("=====================================================================");
        ps.println(siteInst.getSiteName() + " :");
        for (BEL bel : siteInst.getSite().getBELs()) {
            Cell cell = siteInst.getCell(bel);
            ps.println("  BEL: " + bel.getName() + " : " + cell);
            for (BELPin pin : bel.getPins()) {
                String isPinFixed = cell != null && cell.isPinFixed(pin.getName()) ? " [*]" : "";
                String logPin = (cell != null ? cell.getLogicalPinMapping(pin.getName()) : "null");
                ps.println("    Pin: " + pin.getName() + " : " + logPin + isPinFixed);
            }
        }

        for (String siteWireName : siteInst.getSite().getSiteWireNames()) {
            ps.println("  SiteWire: " + siteWireName + " " + siteInst.getNetFromSiteWire(siteWireName));
        }

        for (SitePIP pip : siteInst.getSite().getSitePIPs()) {
            ps.println("  SitePIP: " + pip + " : " + siteInst.getSitePIPStatus(pip));
        }
    }

    /**
     * Make all of a Design's physical Net objects consistent with its logical (EDIF) netlist.
     * Specifically, merge all sitewire and SitePinInst-s associated with physical Net-s that
     * are not the parent/canonical logical net into the parent Net, and delete all
     * non-parent Net-s.
     * @param design Design object to be modified in-place.
     */
    public static void makePhysNetNamesConsistent(Design design) {
        Map<EDIFHierNet, EDIFHierNet> netParentMap = design.getNetlist().getParentNetMap();
        EDIFNetlist netlist = design.getNetlist();
        for (Net net : new ArrayList<>(design.getNets())) {
            Net parentPhysNet = null;
            if (net.isStaticNet()) {
                if (net.getType() == NetType.GND) {
                    parentPhysNet = design.getGndNet();
                } else if (net.getType() == NetType.VCC) {
                    parentPhysNet = design.getVccNet();
                } else {
                    throw new RuntimeException();
                }
                if (parentPhysNet == net) {
                    continue;
                }
            } else {
                EDIFHierNet hierNet = netlist.getHierNetFromName(net.getName());
                if (hierNet == null) {
                    // Likely an encrypted cell
                    continue;
                }
                EDIFHierNet parentHierNet = netParentMap.get(hierNet);
                if (parentHierNet == null) {
                    // System.out.println("WARNING: Couldn't find parent net for '" +
                    //         hierNet.getHierarchicalNetName() + "'");
                    continue;
                }

                if (!hierNet.equals(parentHierNet)) {
                    String parentNetName = parentHierNet.getNet().getName();
                    // Assume that a net named <const1> or <const0> is always a VCC or GND net
                    if (parentNetName.equals(EDIFTools.LOGICAL_VCC_NET_NAME)) {
                        parentPhysNet = design.getVccNet();
                    } else if (parentNetName.equals(EDIFTools.LOGICAL_GND_NET_NAME)) {
                        parentPhysNet = design.getGndNet();
                    } else {
                        parentPhysNet = design.getNet(parentHierNet.getHierarchicalNetName());
                    }

                    if (parentPhysNet != null) {
                        // Fall through
                    } else if (net.rename(parentHierNet.getHierarchicalNetName())) {
                        // Fall through
                    } else {
                        System.out.println("WARNING: Failed to adjust physical net name " + net.getName());
                    }
                }
            }

            if (parentPhysNet != null) {
                design.movePinsToNewNetDeleteOldNet(net, parentPhysNet, true);
            }
        }
    }

    public static void createPossiblePinsToStaticNets(Design design) {
        if (design.getDevice().getSeries() == Series.Versal) {
            // TODO
        } else {
            createA1A6ToStaticNets(design);
            createCeClkOfRoutethruFFToVCC(design);
        }
        createCeSrRstPinsToVCC(design);
    }

    public static void createCeClkOfRoutethruFFToVCC(Design design) {
        if (design.getSeries() == Series.Versal) {
            // Versal have OUTMUX[A-H][12]-es for bypassing FFs
            return;
        }
        Net vcc = design.getVccNet();
        Net gnd = design.getGndNet();
        for (SiteInst si : design.getSiteInsts()) {
            if (!Utils.isSLICE(si)) {
                continue;
            }
            for (Cell cell : si.getCells()) {
                if (!cell.isFFRoutethruCell()) {
                    continue;
                }

                BEL bel = cell.getBEL();
                if (bel == null) {
                    continue;
                }

                // Need VCC at CE
                BELPin ceInput = bel.getPin("CE");
                String ceInputSitePinName = ceInput.getConnectedSitePinName();
                SitePinInst ceSitePin = si.getSitePinInst(ceInputSitePinName);
                if (ceSitePin == null) {
                    ceSitePin = vcc.createPin(ceInputSitePinName, si);
                }
                si.routeIntraSiteNet(vcc, ceSitePin.getBELPin(), ceInput);
                // ...and GND at CLK
                BELPin clkInput = bel.getPin("CLK");
                BELPin clkInvOut = clkInput.getSourcePin();
                si.routeIntraSiteNet(gnd, clkInvOut, clkInput);
                BELPin clkInvIn = clkInvOut.getBEL().getPin(0);
                String clkInputSitePinName = clkInvIn.getConnectedSitePinName();
                SitePinInst clkInputSitePin = si.getSitePinInst(clkInputSitePinName);
                if (clkInputSitePin == null) {
                    clkInputSitePin = vcc.createPin(clkInputSitePinName, si);
                }
                si.routeIntraSiteNet(vcc, clkInputSitePin.getBELPin(), clkInvIn);
            }
        }
    }

    public static void createA1A6ToStaticNets(Design design) {
        Net vccNet = design.getVccNet();
        Net gndNet = design.getGndNet();
        for (SiteInst si : design.getSiteInsts()) {
            if (!Utils.isSLICE(si)) {
                continue;
            }
            for (Cell cell : si.getCells()) {
                BEL bel = cell.getBEL();
                if (bel == null || !bel.isLUT()) {
                    continue;
                }

                // SKIPPING <LOCKED> LUTs to resolve site pin conflicts between GND and VCC
                // Without skipping <LOCKED>, some A6 pins of SRL16E LUTs (5LUT and 6LUT used) will be handled twice in createMissingStaticSitePins().
                // In the second processing, those A6 pins are somehow added to VCC while they should stay in GND.
                if (cell.getName().equals(Cell.LOCKED)) {
                    continue;
                }

<<<<<<< HEAD
                if (bel.getName().endsWith("5LUT")) {
                    bel = si.getBEL(bel.getName().charAt(0) + "6LUT");
                }

                boolean isSRL = ("SRL16E".equals(cell.getType()) || "SRLC32E".equals(cell.getType()));
                for (String belPinName : lut6BELPins) {
                    if (!isSRL && belPinName.equals("A1")) {
                        continue;
                    }
                    BELPin belPin = bel.getPin(belPinName);
                    if (belPin != null) {
                        createMissingStaticSitePins(belPin, si, cell);
=======
                String belName = bel.getName();
                if ("SRL16E".equals(cell.getType()) || "SRLC32E".equals(cell.getType())) {
                    String pinName = belName.charAt(0) + "1";
                    SitePinInst spi = si.getSitePinInst(pinName);
                    if (spi != null) {
                        assert(spi.getNet().isVCCNet());
                        continue;
                    }
                    vccNet.createPin(pinName, si);
                }

                if (cell.getLogicalPinMapping("A6") != null) {
                    // A6 pin is being used by LUT
                    continue;
                }

                char fiveOrSix = belName.charAt(1);
                assert(fiveOrSix == '5' || fiveOrSix == '6');
                Net staticNet = vccNet;

                BEL lut6Bel = (fiveOrSix == '5') ? si.getBEL(belName.charAt(0) + "6LUT") : bel;
                Net a6Net = si.getNetFromSiteWire(lut6Bel.getPin("A6").getSiteWireName());

                // SRL16Es that have been transformed from SRLC32E require GND on their A6 pin
                if (cell.getType().equals("SRL16E") && "SRLC32E".equals(cell.getPropertyValueString("XILINX_LEGACY_PRIM"))) {
                    staticNet = gndNet;
                    // Expect sitewire to be VCC and GND
                    if (!a6Net.isStaticNet()) {
                        throw new RuntimeException("ERROR: Site pin " + si.getSiteName() + "/" + belName.charAt(0) + "6 is not a static net");
                    }
                } else {
                    // Tie A6 to staticNet only if sitewire says so
                    if (a6Net != staticNet) {
                        continue;
                    }
                }

                if (cell.getLogicalPinMapping("O5") != null) {
                    // LUT output comes out on O5
                    if (fiveOrSix == '5') {
                        // It's a 5LUT
                        if (si.getCell(belName.charAt(0) + "6LUT") != null) {
                            // But 6LUT exists; let the 6LUT deal with it
                            continue;
                        }
                    } else {
                        throw new RuntimeException("Assumption that only 5LUTs can use O5 failed here.");
>>>>>>> 359b5e3c
                    }
                } else {
                    if (fiveOrSix != '6') {
                        // Assume that O6 is only driven by 6LUT, even though possible for 5LUT, unless
                        // it's a routethru
                        assert (cell.isRoutethru());
                        continue;
                    }

                    assert(fiveOrSix == '6');
                }

                // Construct site pin from BEL name (e.g. [A-H][65]LUT) and pin name (A[1-6])
                String sitePinName = belName.charAt(0) + "6";
                SitePinInst pin = si.getSitePinInst(sitePinName);
                if (pin == null) {
                    staticNet.createPin(sitePinName, si);
                } else if (!pin.getNet().equals(staticNet)) {
                    throw new RuntimeException("ERROR: Site pin " + pin.getSitePinName() + " is not connected to VCC");
                }
            }
        }
    }

    /**
     * Create and add any missing SitePinInst-s belonging to the VCC net.
     * This is indicated by the sitewire corresponding to CE and SR pins of SLICE FFs,
     * or to the RST pins on RAMBs, having no associated net.
     * @param design Design object to be modified in-place.
     */
    public static void createCeSrRstPinsToVCC(Design design) {
        Series series = design.getSeries();
        if (series == Series.Series7) {
            // Series7 have {CE,SR}USEDMUX which is used to supply VCC and GND respectively from
            // inside the site, so no inter-site routing necessary
            return;
        }
<<<<<<< HEAD
=======
        final String CE = "CE";
        final String SR = "SR";
        final String[] belPinNames = new String[] {CE, SR};
        boolean assertionsEnabled = false;
        assert assertionsEnabled = true; // Only true if assertions are enabled
>>>>>>> 359b5e3c
        Map<String, Pair<String, String>> pinMapping = belTypeSitePinNameMapping.get(series);
        Net vccNet = design.getVccNet();
        if (series == Series.Versal) {
            // In Versal, sitewires for a SLICE's CE pins are not assigned to the VCC net
            // Assume that the lack of sitewire for a placed FF indicates VCC
            for (SiteInst si : design.getSiteInsts()) {
                if (!Utils.isSLICE(si)) {
                    continue;
                }
                for (Cell cell : si.getCells()) {
                    BEL bel = cell.getBEL();
                    if (bel == null || !bel.isFF()) {
                        continue;
                    }

                    if (!bel.getBELType().equals("FF")) {
                        assert(bel.getBELType().matches("(SLICE_IMI|SLICE[LM]_IMC)_FF(_T)?"));
                        continue;
                    }

                    Pair<String, String> sitePinNames = pinMapping.get(bel.getName());
<<<<<<< HEAD
                    final String[] belPinNames = new String[] {"CE"}; // TODO: "SR"
                    for (String belPinName : belPinNames) {
                        String sitePinName = belPinName == belPinNames[0] ? sitePinNames.getFirst() : sitePinNames.getSecond();
                        if (si.getSitePinInst(sitePinName) != null) {
                            continue;
=======
                    for (String belPinName : belPinNames) {
                        String sitePinName = (belPinName == CE) ? sitePinNames.getFirst() : sitePinNames.getSecond();
                        SitePinInst spi = si.getSitePinInst(sitePinName);
                        if (spi != null) {
                            if (belPinName == CE) {
                                // CE
                                continue;
                            }
                            // SR
                            if (!spi.getNet().isGNDNet()) {
                                continue;
                            }
>>>>>>> 359b5e3c
                        }

                        Net net = si.getNetFromSiteWire(sitePinName);
                        if (net != null) {
<<<<<<< HEAD
                            // It is possible for sitewire to be assigned to a non VCC net, but a SitePinInst to not yet exist
                            assert(!net.isVCCNet());
                            continue;
                        }
                        BELPin belPin = bel.getPin(belPinName);
                        assert(si.getNetFromSiteWire(belPin.getSiteWireName()) == null);

                        SitePinInst spi = new SitePinInst(false, sitePinName, si);
=======
                            if (belPinName == CE) {
                                // CE: it is possible for sitewire to be assigned to a non VCC net, but a SitePinInst to not yet exist
                                assert(!net.isVCCNet());
                                continue;
                            } else {
                                // SR: it is possible for sitewire to be assigned the GND net, yet still be routed to VCC
                                if (!net.isStaticNet()) {
                                    continue;
                                }
                            }
                        }

                        if (assertionsEnabled) {
                            BELPin belPin = bel.getPin(belPinName);
                            Net belPinNet = si.getNetFromSiteWire(belPin.getSiteWireName());
                            if (belPinNet != null) {
                                if (belPinName == CE) {
                                    // CE
                                    assert(belPinNet.isVCCNet());
                                } else {
                                    // SR
                                    assert(belPinNet.isStaticNet());
                                }
                            }
                        }

                        if (spi != null) {
                            assert(belPinName == SR);
                            // Move the SR pin from GND to VCC
                            spi.setNet(vccNet);
                        } else {
                            spi = new SitePinInst(false, sitePinName, si);
                        }
>>>>>>> 359b5e3c
                        boolean updateSiteRouting = false;
                        vccNet.addPin(spi, updateSiteRouting);
                    }
                }
            }
<<<<<<< HEAD
        } else if (series == Series.UltraScale || series == Series.UltraScalePlus) {
            Net gndInvertibleToVcc = design.getGndNet();
            final String[] pins = new String[] {"CE", "SR"};
=======

            // Remove all pins that are no longer on the GND net
            Net gndNet = design.getGndNet();
            gndNet.getPins().removeIf(spi -> spi.getNet() != gndNet);
        } else if (series == Series.UltraScale || series == Series.UltraScalePlus) {
            Net gndInvertibleToVcc = design.getGndNet();
>>>>>>> 359b5e3c
            for (Cell cell : design.getCells()) {
                if (isUnisimFlipFlopType(cell.getType())) {
                    SiteInst si = cell.getSiteInst();
                    if (!Utils.isSLICE(si)) {
                        continue;
                    }
                    BEL bel = cell.getBEL();
                    Pair<String, String> sitePinNames = pinMapping.get(bel.getBELType());
<<<<<<< HEAD
                    for (String pin : pins) {
                        BELPin belPin = cell.getBEL().getPin(pin);
                        Net net = si.getNetFromSiteWire(belPin.getSiteWireName());
                        if (net == null || (net == gndInvertibleToVcc && pin.equals("SR"))) {
                            String sitePinName;
                            if (pin.equals("CE")) { // CKEN
                                sitePinName = sitePinNames.getFirst();
                            } else { //SRST
=======
                    for (String belPinName : belPinNames) {
                        BELPin belPin = cell.getBEL().getPin(belPinName);
                        Net net = si.getNetFromSiteWire(belPin.getSiteWireName());
                        if (net == null || (net == gndInvertibleToVcc && belPinName == SR)) {
                            String sitePinName;
                            if (belPinName == CE) {
                                sitePinName = sitePinNames.getFirst();
                            } else {
>>>>>>> 359b5e3c
                                sitePinName = sitePinNames.getSecond();
                            }
                            maybeCreateVccPinAndPossibleInversion(si, sitePinName, vccNet, gndInvertibleToVcc);
                        }
                    }
                } else if (cell.getType().equals("RAMB36E2") && cell.getAllPhysicalPinMappings("RSTREGB") == null) {
                    //cell.getEDIFCellInst().getProperty("DOB_REG")): integer(0)
                    SiteInst si = cell.getSiteInst();
                    String siteWire = cell.getSiteWireNameFromLogicalPin("RSTREGB");
                    Net net = si.getNetFromSiteWire(siteWire);
                    if (net == null) {
                        for (String pinName : Arrays.asList("RSTREGBU", "RSTREGBL")) {
                            maybeCreateVccPinAndPossibleInversion(si, pinName, vccNet, gndInvertibleToVcc);
                        }
                    }
                } else if (cell.getType().equals("RAMB18E2") && cell.getAllPhysicalPinMappings("RSTREGB") == null) {
                    SiteInst si = cell.getSiteInst();
                    // type RAMB180: L_O, type RAMB181: U_O
                    // TODO Type should be consistent with getPrimarySiteTypeEnum()?
                    // System.out.println(cell.getAllPhysicalPinMappings("RSTREGB") + ", " + si + ", " + cell.getSiteWireNameFromLogicalPin("RSTREGB") + ", " + si.getPrimarySiteTypeEnum());
                    // [RSTREGB], SiteInst(name="RAMB18_X5Y64", type="RAMB180", site="RAMB18_X5Y64"), OPTINV_RSTREGB_L_O, RAMBFIFO18
                    // [RSTREGB], SiteInst(name="RAMB18_X5Y31", type="RAMB181", site="RAMB18_X5Y31"), OPTINV_RSTREGB_U_O, RAMB181
                    // null, SiteInst(name="RAMB18_X6Y43", type="RAMB181", site="RAMB18_X6Y43"), null, RAMB181
                    // null, SiteInst(name="RAMB18_X5Y22", type="RAMB180", site="RAMB18_X5Y22"), null, RAMBFIFO18
                    // The following workaround solves the RAMB18 RSTREGB pin issue
                    String siteWire = cell.getBEL().getPin("RSTREGB").getSiteWireName();
                    Net net = si.getNetFromSiteWire(siteWire);
                    if (net == null) {
                        String pinName;
                        if (siteWire.endsWith("L_O")) {
                            pinName = "RSTREGBL";
                        } else {
                            pinName = "RSTREGBU";
                        }
                        maybeCreateVccPinAndPossibleInversion(si, pinName, vccNet, gndInvertibleToVcc);
                    }
                }
            }
        } else {
            throw new RuntimeException("ERROR: Unsupported series: " + series);
        }
    }
    
    private static void maybeCreateVccPinAndPossibleInversion(SiteInst si, String sitePinName, Net vcc, Net gndInvertibleToVcc) {
        SitePinInst sitePin = si.getSitePinInst(sitePinName);
        if (sitePin == null) {
            sitePin = vcc.createPin(sitePinName, si);
        }
        if (gndInvertibleToVcc != null) {
            // For the RST inversion to be interpreted properly by Vivado, there must be no
            // site routing on the path around the inverter BEL
            BELPin belPin = sitePin.getBELPin();
            si.unrouteIntraSiteNet(belPin, belPin);
        }
    }

    //NOTE: SRL16E (reference name SRL16E, EDIFCell in RW) uses A2-A5, so we need to connect A1 & A6 to VCC,
    //however, when SitePinInsts (e.g. A3) are already in GND, adding those again will cause problems to A1
    static HashSet<String> unisimFlipFlopTypes;
    static {
        unisimFlipFlopTypes = new HashSet<>();
        unisimFlipFlopTypes.add("FDSE");//S CE, logical cell
        unisimFlipFlopTypes.add("FDPE");//PRE CE
        unisimFlipFlopTypes.add("FDRE");//R and CE
        unisimFlipFlopTypes.add("FDCE");//CLR CE
    }

    private static boolean isUnisimFlipFlopType(String cellType) {
        return unisimFlipFlopTypes.contains(cellType);
    }

    /** Mapping from device Series to another mapping from FF BEL name to CKEN/SRST site pin name **/
    static public final Map<Series, Map<String, Pair<String, String>>> belTypeSitePinNameMapping;
    static{
        belTypeSitePinNameMapping = new EnumMap(Series.class);
        Pair<String,String> p;

        {
            Map<String, Pair<String, String>> ultraScalePlus = new HashMap<>();
            belTypeSitePinNameMapping.put(Series.UltraScalePlus, ultraScalePlus);

            p = new Pair<>("CKEN1", "SRST1");
            ultraScalePlus.put("AFF", p);
            ultraScalePlus.put("BFF", p);
            ultraScalePlus.put("CFF", p);
            ultraScalePlus.put("DFF", p);
            p = new Pair<>("CKEN2", "SRST1");
            ultraScalePlus.put("AFF2", p);
            ultraScalePlus.put("BFF2", p);
            ultraScalePlus.put("CFF2", p);
            ultraScalePlus.put("DFF2", p);

            p = new Pair<>("CKEN3", "SRST2");
            ultraScalePlus.put("EFF", p);
            ultraScalePlus.put("FFF", p);
            ultraScalePlus.put("GFF", p);
            ultraScalePlus.put("HFF", p);
            p = new Pair<>("CKEN4", "SRST2");
            ultraScalePlus.put("EFF2", p);
            ultraScalePlus.put("FFF2", p);
            ultraScalePlus.put("GFF2", p);
            ultraScalePlus.put("HFF2", p);
        }
        {
            Map<String, Pair<String, String>> ultraScale = new HashMap<>();
            belTypeSitePinNameMapping.put(Series.UltraScale, ultraScale);

            p = new Pair<>("CKEN_B1", "SRST_B1");
            ultraScale.put("AFF", p);
            ultraScale.put("BFF", p);
            ultraScale.put("CFF", p);
            ultraScale.put("DFF", p);
            p = new Pair<>("CKEN_B2", "SRST_B1");
            ultraScale.put("AFF2", p);
            ultraScale.put("BFF2", p);
            ultraScale.put("CFF2", p);
            ultraScale.put("DFF2", p);

            p = new Pair<>("CKEN_B3", "SRST_B2");
            ultraScale.put("EFF", p);
            ultraScale.put("FFF", p);
            ultraScale.put("GFF", p);
            ultraScale.put("HFF", p);
            p = new Pair<>("CKEN_B4", "SRST_B2");
            ultraScale.put("EFF2", p);
            ultraScale.put("FFF2", p);
            ultraScale.put("GFF2", p);
            ultraScale.put("HFF2", p);
        }
        {
            Map<String, Pair<String, String>> series7 = new HashMap<>();
            belTypeSitePinNameMapping.put(Series.Series7, series7);

            p = new Pair<>("CE", "SR");
            series7.put("AFF",  p);
            series7.put("A5FF", p);
            series7.put("BFF",  p);
            series7.put("B5FF", p);
            series7.put("CFF",  p);
            series7.put("C5FF", p);
            series7.put("DFF",  p);
            series7.put("D5FF", p);
        }
        {
            Map<String, Pair<String, String>> versal = new HashMap<>();
            belTypeSitePinNameMapping.put(Series.Versal, versal);

            p = new Pair<>("CKEN1", "RST");
            versal.put("AFF",  p);
            versal.put("AFF2", p);
            versal.put("BFF",  p);
            versal.put("BFF2", p);
            p = new Pair<>("CKEN2", "RST");
            versal.put("CFF",  p);
            versal.put("CFF2", p);
            versal.put("DFF",  p);
            versal.put("DFF2", p);

            p = new Pair<>("CKEN3", "RST");
            versal.put("EFF",  p);
            versal.put("EFF2", p);
            versal.put("FFF",  p);
            versal.put("FFF2", p);
            p = new Pair<>("CKEN4", "RST");
            versal.put("GFF",  p);
            versal.put("GFF2", p);
            versal.put("HFF",  p);
            versal.put("HFF2", p);
        }
    }

    /**
     * Finds the essential PIPs which connect the provided sink pin to its source.
     * @param sinkPin A sink pin from a routed net.
     * @return The list of PIPs that for the routing connection from the sink to the source.
     */
    public static List<PIP> getConnectionPIPs(SitePinInst sinkPin) {
        if (sinkPin.isOutPin() || sinkPin.getNet() == null) return Collections.emptyList();
        Map<Node, PIP> reverseNodeToPIPMap = new HashMap<>();
        List<PIP> biDirs = null;
        for (PIP p : sinkPin.getNet().getPIPs()) {
            PIP collision = reverseNodeToPIPMap.put(p.getEndNode(), p);
            if (collision != null) {
                if (p.isBidirectional()) {
                    // Put back the original if trying to add a bi-directional PIP
                    reverseNodeToPIPMap.put(collision.getEndNode(), collision);
                }
            }
            if (p.isBidirectional()) {
                if (biDirs == null) {
                    biDirs = new ArrayList<>(1);
                }
                biDirs.add(p);
            }
        }

        Node sinkNode = sinkPin.getConnectedNode();
        Node srcNode = sinkPin.getNet().getSource().getConnectedNode();
        Node curr = sinkNode;

        List<PIP> path = new ArrayList<>();
        loop: while (!curr.equals(srcNode)) {
            PIP pip = reverseNodeToPIPMap.get(curr);
            if (pip == null) {
                for (PIP biDirPIP : biDirs) {
                    if (biDirPIP.getStartNode().equals(curr)) {
                        path.add(biDirPIP);
                        curr = biDirPIP.getEndNode();
                        continue loop;
                    }
                }
            }
            path.add(pip);
            curr = pip.getStartNode();
        }

        return path;
    }

    /**
     * Create a Job running Vivado to create a readable version of
     * the EDIF inside the checkpoint to a separate file.
     * @param checkpoint the input checkpoint
     * @param edif the output EDIF
     * @return the created Job
     */
    public static Job generateReadableEDIFJob(Path checkpoint, Path edif) {
        try {

            final Job job = new LocalJob();
            job.setCommand(FileTools.getVivadoPath() + " -mode batch -source readable.tcl");

            final Path runDir = Files.createTempDirectory(edif.toAbsolutePath().getParent(),edif.getFileName()+"_readable_edif_");
            job.setRunDir(runDir.toString());

            Files.write(runDir.resolve("readable.tcl"), Arrays.asList(
                    "open_checkpoint " + checkpoint.toAbsolutePath(),
                    "write_edif " + edif.toAbsolutePath()
            ));


            return job;
        } catch (IOException e) {
            throw new RuntimeException(e);
        }
    }

    /**
     * Gets the corresponding EDIF directory created when auto generating EDIF from Vivado.
     * @param dcpFile The source DCP file path
     * @return The directory where auto generated .edf and .edn files go.
     */
    public static Path getDefaultReadableEDIFDir(Path dcpFile) {
        return Paths.get(dcpFile.toString() + ".edf");
    }

    /**
     * Gets the corresponding MD5 file path for a DCP that has had its EDIF file auto-generated
     * @param dcpFile The Path to the DCP source
     * @param edfDir The directory containing the auto-generated edf and md5 file
     * @return The path to the MD5 file
     */
    public static Path getDCPAutoGenMD5FilePath(Path dcpFile, Path edfDir) {
        return edfDir.resolve(dcpFile.getFileName().toString() + ".md5");
    }

    /**
     * Gets the path to the auto-generated EDIF file for the provided DCP and EDIF directory.
     * @param dcpFile The Path to the DCP source
     * @param edfDir The directory where the auto-generated EDIF is stored
     * @return The path to the auto-generated EDIF file
     */
    public static Path getEDFAutoGenFilePath(Path dcpFile, Path edfDir) {
        return edfDir.resolve(FileTools.replaceExtension(dcpFile.getFileName(), ".edf"));
    }

    /**
     * Use Vivado to create a readable version of the EDIF file inside a design checkpoint. If no
     * edf file name is provided (edfFileName=null), it will manage over-written DCPs with an md5
     * hash so that edf can stay in sync with a DCP.
     * @param dcp the checkpoint
     * @param edfFileName filename to use or null if we should select a filename
     * @return the readable output edif filename
     */
    public static Path generateReadableEDIF(Path dcp, Path edfFileName) {
        String currMD5 = null;
        Path existingMD5File = null;
        if (edfFileName == null) {
            // We'll manage the creation and location of the edf file, DCP will be checked with
            // an MD5 hash so that if it changes, we re-update the edf file
            currMD5 = Installer.calculateMD5OfFile(dcp);
            Path edfDir = getDefaultReadableEDIFDir(dcp);
            existingMD5File = getDCPAutoGenMD5FilePath(dcp, edfDir);
            edfFileName = getEDFAutoGenFilePath(dcp, edfDir);
            if (!Files.exists(edfDir)) {
                FileTools.makeDirs(edfDir.toString());
            }

            // Check if a previously auto-generated edf is still usable
            String existingMD5 = FileTools.getStoredMD5FromFile(existingMD5File);
            if (Files.exists(edfFileName)) {
                if (currMD5.equals(existingMD5)) {
                    return edfFileName;
                } else {
                    try {
                        Files.delete(edfFileName);
                    } catch (IOException e) {
                        throw new RuntimeException("ERROR: Couldn't auto-generate updated edf file"
                                + " as the file appears to be in use or no permission to do so.");
                    }
                }
            }

        }
        JobQueue queue = new JobQueue();
        Job job = generateReadableEDIFJob(dcp, edfFileName);
        queue.addJob(job);
        if (!queue.runAllToCompletion()) {
            throw new RuntimeException("Generating Readable EDIF job failed");
        }
        FileTools.deleteFolder(job.getRunDir());
        if (currMD5 != null && existingMD5File != null) {
            FileTools.writeStringToTextFile(currMD5, existingMD5File.toString());
        }
        return edfFileName;
    }

    /**
     * When importing designs that have been taken from an in-context implementation
     * (write_checkpoint -cell), often Vivado will write out residual nets that do not necessarily
     * exist in the module or are retaining GND/VCC routing from the parent context.  This method
     * will resolve conflicts by examining the site routing leading from input ports to the sinks
     * and update the site routing to the appropriate net as dictated in the new design.  GND and
     * VCC will be replaced by the name of the source net being driven by the input ports.
     * @param design The design of interest.
     */
    public static void resolveSiteRoutingFromInContextPorts(Design design) {
        EDIFNetlist netlist = design.getNetlist();
        for (EDIFNet net : design.getTopEDIFCell().getNets()) {
            EDIFHierNet parentNet = netlist.getHierNetFromName(net.getName());
            Set<EDIFHierNet> aliases = null;
            for (EDIFPortInst portInst : net.getSourcePortInsts(true)) {
                // Identify top level inport ports
                if (portInst.isTopLevelPort() && portInst.isInput()) {
                    List<EDIFHierPortInst> portInsts = netlist.getSinksFromNet(parentNet);
                    // Iterate over all sinks of the physical net to identify potential site routing
                    // issues
                    for (EDIFHierPortInst sink : portInsts) {
                        Cell c = design.getCell(sink.getFullHierarchicalInstName());
                        if (c == null || !c.isPlaced()) continue;
                        SiteInst i = c.getSiteInst();
                        String logicalPinName = sink.getPortInst().getName();
                        List<String> siteWires = new ArrayList<>();
                        // Using this method just to get site wires along the path
                        c.getSitePinFromLogicalPin(logicalPinName, siteWires);
                        for (String siteWire : siteWires) {
                            Net existingSiteRoutedNet = i.getNetFromSiteWire(siteWire);
                            if (existingSiteRoutedNet == null) continue;
                            EDIFHierNet currNet = netlist.getHierNetFromName(existingSiteRoutedNet.getName());
                            if (aliases == null) {
                                aliases = new HashSet<>(netlist.getNetAliases(parentNet));
                            }
                            if (aliases.contains(currNet)) continue;
                            String updateNetName = parentNet.getHierarchicalNetName();
                            Net updateNet = design.getNet(updateNetName);
                            if (updateNet == null) {
                                updateNet = design.createNet(parentNet);
                            }
                            BELPin belPin = i.getSiteWirePins(siteWire)[0];
                            i.unrouteIntraSiteNet(belPin, belPin);
                            if (i.getSiteWiresFromNet(existingSiteRoutedNet).size() == 0) {
                                existingSiteRoutedNet.getSiteInsts().remove(i);
                            }
                            i.routeIntraSiteNet(updateNet, belPin, belPin);
                        }
                    }
                }
            }
        }
    }

    /**
     * Create a {@link ModuleImplsInst}, i.e. a Module instance with flexible implementation. If an edif cell inst
     * of the given name already exists in the design hierarchy, it will be used for the module. Otherwise, a new
     * EDIF Cell Inst will be created.
     * @param design the design
     * @param name name of the module instance
     * @param module the module to use
     * @return the newly created instance
     */
    public static ModuleImplsInst createModuleImplsInst(Design design, String name, ModuleImpls module) {
        EDIFCellInst cell = design.createOrFindEDIFCellInst(name, module.getNetlist().getTopCell());
        return new ModuleImplsInst(name, cell, module);
    }

    /**
     * Find the physical net corresponding to a {@link ModuleImplsInst}'s port
     * @param port the port to find the net for
     * @param instanceMap map from {@link ModuleImplsInst} to the corresponding real {@link ModuleInst}
     * @return the physical net. This can only be null if the port has no pins
     */
    private static Net findPortNet(ImplsInstancePort port, Map<ModuleImplsInst, ModuleInst> instanceMap) {
        if (port instanceof ImplsInstancePort.SitePinInstPort) {
            SitePinInst spi = ((ImplsInstancePort.SitePinInstPort) port).getSitePinInst();
            Net net = spi.getNet();
            if (net == null) {
                throw new IllegalStateException("No net on SPI "+spi);
            }
            return net;
        } else if (port instanceof ImplsInstancePort.InstPort) {
            ImplsInstancePort.InstPort instPort = (ImplsInstancePort.InstPort) port;
            final Module module = instPort.getInstance().getCurrentModuleImplementation();
            Port modPort = module.getPort(instPort.getPort());
            ModuleInst moduleInst = instanceMap.get(instPort.getInstance());
            Net net = moduleInst.getCorrespondingNet(modPort);
            if (net == null && !modPort.getSitePinInsts().isEmpty()) {
                throw new IllegalStateException("No net on module port "+moduleInst+"."+modPort.getName()+" but we have pins");
            }

            if (!modPort.getPassThruPortNames().isEmpty() && port.isOutputPort()) {
                final List<String> inPorts = modPort.getPassThruPortNames().stream().filter(p -> !module.getPort(p).isOutPort())
                        .collect(Collectors.toList());
                if (inPorts.size()>1) {
                    throw new IllegalStateException("Multiple inputs connected to "+instPort.getInstance().getName()+"."+instPort.getName()+": "+inPorts);
                } else if (inPorts.size() == 1) {
                    final ImplsInstancePort otherPort = instPort.getInstance().getPort(inPorts.get(0));
                    final ImplsInstancePort source = otherPort.getPath().findSource();
                    return findPortNet(source, instanceMap);
                } //Else we only have multiple outs sourced by the same Pin internally, nothing to do
            }

            return net;
        } else {
            throw new IllegalStateException("unknown subtype!");
        }
    }

    /**
     * In a design containing {@link ModuleImplsInst}s, convert them into {@link ModuleInst}s so that the design
     * can be exported to a checkpoint
     * @param design the design
     * @param instances the instances to be converted
     * @param paths nets connecting the instances as returned by {@link BlockPlacer2Impls#getPaths()}
     */
    public static void createModuleInstsFromModuleImplsInsts(Design design, Collection<ModuleImplsInst> instances, Collection<ImplsPath> paths) {
        Map<ModuleImplsInst, ModuleInst> instanceMap = new HashMap<>();
        for (ModuleImplsInst implsInst : instances) {
            ModuleInst modInst = design.createModuleInst(implsInst.getName(), implsInst.getCurrentModuleImplementation());
            boolean success = modInst.place(implsInst.getPlacement().placement);
            if (!success) {
                throw new IllegalStateException("could not place module "+modInst.getName()+" at "+implsInst.getPlacement().placement);
            }
            instanceMap.put(implsInst, modInst);
        }
        for (ImplsPath path : paths) {
            Net net = null;
            for (ImplsInstancePort port : path) {
                Net portNet = findPortNet(port, instanceMap);
                if (portNet == null) {
                    continue;
                }
                if (net == null) {
                    net = portNet;
                } else if (port.isOutputPort()) {
                    design.movePinsToNewNetDeleteOldNet(net, portNet, false);
                    net = portNet;
                } else {
                    design.movePinsToNewNetDeleteOldNet(portNet, net, false);
                }
            }
        }
    }

    /**
     * Determine if a Net is driven by a hierarchical port, created as part of an out-of-context
     * synthesis flow, for example.
     * @param net Net to examine.
     * @return True if driven by a hierport.
     */
    public static boolean isNetDrivenByHierPort(Net net) {
        if (net.getSource() != null) {
            // Net can only be driven by a hier port if it has no site pin driver
            return false;
        }

        if (net.isStaticNet()) {
            // Static nets cannot be driven by a hier port
            return false;
        }

        EDIFNet en = net.getLogicalNet();
        if (en == null) {
            // No corresponding logical net (e.g. present inside an encrypted cell)
            return false;
        }

        List<EDIFPortInst> sourcePorts = en.getSourcePortInsts(true);
        if (sourcePorts.isEmpty()) {
            // Net has no source ports; truly an driver-less net
            return false;
        }

        if (sourcePorts.size() != 1) {
            return false;
        }

        EDIFPortInst epi = sourcePorts.get(0);
        if (!epi.isTopLevelPort()) {
            // Hier ports must be top level ports
            return false;
        }

        return true;
    }

    /**
     * Locks the logical netlist of the design using the DONT_TOUCH property. This
     * strives to be as close as possible to what Vivado's 'lock_design -level
     * netlist' does to lock the design. {@link EDIFTools#lockNetlist(EDIFNetlist)}.
     * 
     * @param design The design of the netlist to lock.
     */
    public static void lockNetlist(Design design) {
        EDIFTools.lockNetlist(design.getNetlist());
    }

    /**
     * Unlocks the logical netlist of the design by removing the DONT_TOUCH
     * property. This strives to be as close as possible to what Vivado's
     * 'lock_design -unlock -level netlist' does to lock the
     * design.{@link EDIFTools#unlockNetlist(EDIFNetlist)}.
     * 
     * @param design The design of the netlist to unlock.
     */
    public static void unlockNetlist(Design design) {
        EDIFTools.unlockNetlist(design.getNetlist());
    }

    /**
     * Locks or unlocks all placement of a design against changes in Vivado. It will
     * also lock or unlock the netlist of the design (see
     * {@link #lockNetlist(Design)}). This strives to be as close as possible to
     * what Vivado's 'lock_design -level placement' does to lock the design.
     * 
     * @param design The design to lock
     * @param lock   Flag indicating to lock (true) or unlock (false) the design's
     *               placement and netlist.
     */
    public static void lockPlacement(Design design, boolean lock) {
        if (lock) {
            lockNetlist(design);
        } else {
            unlockNetlist(design);
        }
        for (SiteInst si : design.getSiteInsts()) {
            si.setSiteLocked(lock);
            for (Cell cell : si.getCells()) {
                cell.setBELFixed(lock);
                cell.setSiteFixed(lock);
            }
        }
    }

    /**
     * Locks placement of cells of a design against changes in Vivado. It will also
     * lock the netlist the design (see {@link #lockNetlist(Design)}). This strives
     * to be as close as possible to what Vivado's 'lock_design -level placement'
     * does to lock the design.
     * 
     * @param design The design to lock
     */
    public static void lockPlacement(Design design) {
        lockPlacement(design, true);
    }

    /**
     * Unlocks placement of cells of a design. It will also unlock the netlist the
     * design (see {@link #unlockNetlist(Design)}). This strives to be as close as
     * possible to what Vivado's 'lock_design -unlock -level placement' does to lock
     * the design.
     * 
     * @param design The design to unlock
     */
    public static void unlockPlacement(Design design) {
        lockPlacement(design, false);
    }

    /**
     * Locks or unlocks all routing of a design (except GND and VCC nets) against
     * changes in Vivado. It will also lock or unlock the netlist and placement of
     * the design (see {@link #lockPlacement(Design, boolean)}). This strives to be
     * as close as possible to what Vivado's 'lock_design -level routing' does to
     * lock the design.
     * 
     * @param design The design to lock
     * @param lock   Flag indicating to lock (true) or unlock (false) the design's
     *               routing, placement and netlist.
     */
    public static void lockRouting(Design design, boolean lock) {
        lockPlacement(design, lock);
        for (Net net : design.getNets()) {
            if (net.isStaticNet())
                continue;
            for (PIP p : net.getPIPs()) {
                p.setIsPIPFixed(lock);
            }
        }
    }

    /**
     * Locks all routing of a design (except GND and VCC nets) against changes in
     * Vivado. It will also lock the netlist and placement of the design. This
     * strives to be as close as possible to what Vivado's 'lock_design -level
     * routing' does to lock the design.
     * 
     * @param design The design to lock
     */
    public static void lockRouting(Design design) {
        lockRouting(design, true);
    }

    /**
     * Unlocks any and all routing of a design. It will also unlock the netlist and
     * placement of the design. This strives to be as close as possible to what
     * Vivado's 'lock_design -unlock -level routing' does to lock the design.
     * 
     * @param design The design to unlock
     */
    public static void unlockRouting(Design design) {
        lockRouting(design, false);
    }

    /***
     * Unroutes the GND net of a design and unroutes the site routing of any LUT GND
     * sources while leaving other site routing inputs intact.
     * 
     * @param design The design to modify.
     */
    public static void unrouteGNDNetAndLUTSources(Design design) {
        // Unroute the site routing of implicit LUT GND sources
        Set<Node> gndNodes = new HashSet<>();
        for (PIP p : design.getGndNet().getPIPs()) {
            gndNodes.add(p.getStartNode());
        }

        for (Node n : gndNodes) {
            SitePin sp = n.getSitePin();
            if (sp != null && !sp.isInput() && Utils.isSLICE(sp.getSite().getSiteTypeEnum())) {
                BELPin src = sp.getBELPin().getSourcePin();
                if (src.getBEL().isLUT()) {
                    SiteInst si = design.getSiteInstFromSite(sp.getSite());
                    if (si != null) {
                        si.unrouteIntraSiteNet(src, sp.getBELPin());
                    }
                }
            }
        }

        design.getGndNet().unroute();
    }

    /**
     * Adds a PROHIBIT constraint for each LUT BEL supplying GND. This is useful
     * when trying to preserve a partially implemented design that have additional
     * logic placed and routed onto it later. The Vivado placer doesn't recognize
     * the GND sources so this prevents the placer from using those BEL sites.
     * 
     * @param design The design to which the PROHIBIT constraints are added.
     */
    public static void prohibitGNDSources(Design design) {
        Set<Node> gndNodes = new HashSet<>();
        for (PIP p : design.getGndNet().getPIPs()) {
            gndNodes.add(p.getStartNode());
        }

        List<String> bels = new ArrayList<>();
        for (Node n : gndNodes) {
            SitePin sp = n.getSitePin();
            if (sp != null && !sp.isInput() && Utils.isSLICE(sp.getSite().getSiteTypeEnum())) {
                BELPin src = sp.getBELPin().getSourcePin();
                if (src.getBEL().isLUT()) {
                    bels.add(sp.getSite().getName() + "/" + src.getBELName());
                }
            }
        }
        addProhibitConstraint(design, bels);
    }

    /**
     * Checks the provided BEL's first letter to determine if it is in the top half
     * of a SLICE or bottom half.
     * 
     * @param bel The BEL of a SLICE to query
     * @return True if the BEL resides in the top half of a SLICE (E6LUT, E5LUT,
     *         EFF, EFF2, ..). Returns false if it is in the bottom half and null if
     *         it couldn't be determined.
     */
    public static Boolean isUltraScaleSliceTop(BEL bel) {
        if (bel.isLUT() || bel.isFF()) {
            char letter = bel.getName().charAt(0);
            return letter >= 'E' && letter <= 'H';
        }
        return null;
    }

    /**
     * This adds PROHIBIT constraints to the design (via .XDC) that will prohibit
     * the use of BEL sites in the same half SLICE if there are any other cells
     * placed in it. It also detects unroutable situations on flip flop inputs and
     * inserts LUT1-routethrus into the netlist. It will also add PROHIBIT
     * constraints onto flip flop sites that are unroutable. This is used for shell
     * creation when an existing placed and routed implementation is desired to be
     * preserved but to allow additional logic to be placed and routed on top of it
     * without an area (pblock) constraint.
     * 
     * @param design The design to which the constraints are added.
     */
    public static void prepareShellBlackBoxForRouting(Design design) {
        List<String> bels = new ArrayList<>();

        // Keep track of used nodes to detect unroutable situations
        Set<Node> used = new HashSet<>();
        Set<Tile> routedTiles = new HashSet<Tile>();
        for (Net net : design.getNets()) {
            for (PIP p : net.getPIPs()) {
                routedTiles.add(p.getTile());
                used.add(p.getStartNode());
                used.add(p.getEndNode());
            }
        }

        for (SiteInst si : design.getSiteInsts()) {
            if (!Utils.isSLICE(si)) continue;
            boolean bottomUsed = false;
            boolean topUsed = false;
            for (Cell c : new ArrayList<>(si.getCells())) {
                Boolean sliceHalf = isUltraScaleSliceTop(c.getBEL());
                if (sliceHalf != null) {
                    if (sliceHalf) {
                        topUsed = true;
                    } else {
                        bottomUsed = true;
                    }
                }
                if (c.getBEL().isFF()) {
                    if(c.getName().equals(Cell.LOCKED)) continue;
                    String belName = c.getBELName();
                    char letter = belName.charAt(0);
                    boolean isFF2 = belName.charAt(belName.length() - 1) == '2';
                    String sitePinName = letter + (isFF2 ? "_I" : "X");
                    Node n = si.getSite().getConnectedNode(sitePinName);
                    if (used.contains(n)) {
                        if (si.getCell(letter + "6LUT") == null && si.getCell(letter + "5LUT") == null) {
                            // Add a 'user-routethru' cell to make input path available
                            BELPin input = c.getBEL().getPin("D");
                            Net net = si.getNetFromSiteWire(input.getSiteWireName());
                            if (net == null) {
                                EDIFHierCellInst inst = c.getEDIFHierCellInst();
                                if (inst != null) {
                                    EDIFHierPortInst portInst = inst.getPortInst("D");
                                    if (portInst != null) {
                                        EDIFHierNet logNet = portInst.getHierarchicalNet();
                                        if (logNet != null) {
                                            net = design.createNet(logNet);
                                        }
                                    }
                                }
                            }
                            if (net != null) {
                                SitePinInst spi = si.getSitePinInst(sitePinName);
                                if (spi == null || (spi != null && !spi.getNet().equals(net))) {
                                    // Check for rare instance of FF driven by GND post inside SLICE
                                    if (letter == 'A' && net.isGNDNet() && isUsingSLICEGND(input, si)) {
                                        continue;
                                    }
                                    BELPin lutInput = si.getBEL(letter + "6LUT").getPin("A6");
                                    EDIFHierPortInst ffInput = c.getEDIFHierCellInst().getPortInst("D");
                                    Cell lut1 = ECOTools.createAndPlaceInlineCellOnInputPin(design, ffInput,
                                            Unisim.LUT1,
                                            si.getSite(), lutInput.getBEL(), "I0", "O");
                                    lut1.addProperty("INIT", "2'h1");
                                }
                            }
                        } else {
                            BELPin muxOutput = c.getBEL().getPin("D").getSourcePin();
                            SitePIP sitePIP = si.getUsedSitePIP(muxOutput);
                            if (sitePIP == null) {
                                System.err.println(
                                        "ERROR: Unable to insert a LUT1 routethru to route an input path for the FF "
                                                + c.getName() + " placed on " + si.getSiteName() + "/" + belName);
                            }
                        }
                    }
                }
            }


            for (BEL bel : si.getSite().getBELs()) {
                if (bel.getBELClass() == BELClass.BEL && si.getCell(bel) == null) {
                    Boolean isTop = isUltraScaleSliceTop(bel);
                    if (isTop != null) {
                        if ((isTop && topUsed) || (!isTop && bottomUsed)) {
                            bels.add(si.getSiteName() + "/" + bel.getName());
                            continue;
                        }
                    }
                    if (bel.isFF()) {
                        // check if the FF BEL output is routable, if not prohibit it from being used
                        if (isFFQOutputBlocked(si.getSite(), bel, used)) {
                            bels.add(si.getSiteName() + "/" + bel.getName());
                        }
                    }
                }
            }
        }

        // Check unused SLICEs FF outputs for unroutable situations and prohibit if
        // needed
        for (Tile tile : routedTiles) {
            Tile left = tile.getTileNeighbor(-1, 0);
            Tile right = tile.getTileNeighbor(1, 0);
            for (Tile neighbor : Arrays.asList(left, right)) {
                if (neighbor != null && Utils.isCLB(neighbor.getTileTypeEnum())) {
                    Site slice = neighbor.getSites()[0];
                    if (design.getSiteInstFromSite(slice) == null) {
                        for (BEL bel : slice.getBELs()) {
                            if (bel.isFF() && isFFQOutputBlocked(slice, bel, used)) {
                                bels.add(slice.getName() + "/" + bel.getName());
                            }
                        }
                    }
                }
            }
        }

        addProhibitConstraint(design, bels);
    }

    private static boolean isUsingSLICEGND(BELPin input, SiteInst si) {
        BEL bel = input != null ? input.getSourcePin().getBEL() : null;
        SitePIP usedSitePIP = bel == null ? null : si.getUsedSitePIP(bel.getName());
        return usedSitePIP != null && usedSitePIP.getInputPinName().equals("F7F8");
    }

    private static boolean isFFQOutputBlocked(Site site, BEL bel, Set<Node> used) {
        String sitePinName = bel.getPin("Q").getConnectedSitePinName();
        Node n = site.getConnectedNode(sitePinName);
        boolean blocked = true;
        for (Node n2 : n.getAllDownhillNodes()) {
            if (!used.contains(n2)) {
                blocked = false;
                break;
            }
        }
        return blocked;
    }

    /**
     * Adds a PROHIBIT constraint to the specified BEL Locations (ex:
     * "SLICE_X10Y10/AFF")
     * 
     * @param design       The design to which the constraint should be added
     * @param belLocations A list of BEL locations using the syntax
     *                     {@literal '<SITE-NAME>/<BEL-NAME>'}.
     */
    public static void addProhibitConstraint(Design design, List<String> belLocations) {
        for (String bel : belLocations) {
            design.addXDCConstraint(ConstraintGroup.LATE,
                    "set_property PROHIBIT true [get_bels { " + bel + "} ]");

        }
    }

    /**
     * Update the SitePinInst.isRouted() value of all pins on the given
     * Net. A sink pin will be marked as being routed if it is reachable from the
     * Net's source pins (or in the case of static nets, also from nodes
     * tied to GND or VCC) when following the Net's PIPs.
     * A source pin will be marked as being routed if it drives at least one PIP.
     * @param net Net on which pins are to be updated.
     */
    public static void updatePinsIsRouted(Net net) {
        for (SitePinInst spi : net.getPins()) {
            spi.setRouted(false);
        }
        if (!net.hasPIPs()) {
            return;
        }

        Queue<Node> queue = new ArrayDeque<>();
        Map<Node, List<Node>> node2fanout = new HashMap<>();
        for (PIP pip : net.getPIPs()) {
            boolean isReversed = pip.isReversed();
            Node startNode = isReversed ? pip.getEndNode() : pip.getStartNode();
            Node endNode = isReversed ? pip.getStartNode() : pip.getEndNode();
            node2fanout.computeIfAbsent(startNode, k -> new ArrayList<>())
                    .add(endNode);
            if (pip.isBidirectional()) {
                node2fanout.computeIfAbsent(endNode, k -> new ArrayList<>())
                        .add(startNode);
            }

            if ((net.getType() == NetType.GND && startNode.isTiedToGnd()) ||
                    (net.getType() == NetType.VCC && startNode.isTiedToVcc())) {
                queue.add(startNode);
            }
        }

        Map<Node, SitePinInst> node2spi = new HashMap<>();
        for (SitePinInst spi : net.getPins()) {
            Node node = spi.getConnectedNode();
            if (spi.isOutPin()) {
                if (node2fanout.get(node) == null) {
                    // Skip source pins with no fanout
                    continue;
                }
                queue.add(node);
            }
            node2spi.put(node, spi);
        }

        while (!queue.isEmpty()) {
            Node node = queue.poll();
            SitePinInst spi = node2spi.get(node);
            if (spi != null) {
                spi.setRouted(true);
            }

            List<Node> fanouts = node2fanout.remove(node);
            if (fanouts != null) {
                queue.addAll(fanouts);
            }
        }
    }

    /**
     * Update the SitePinInst.isRouted() value of all sink pins in the given
     * Design. See {@link #updatePinsIsRouted(Net)}.
     * @param design Design in which pins are to be updated.
     */
    public static void updatePinsIsRouted(Design design) {
        for (Net net : design.getNets()) {
            updatePinsIsRouted(net);
        }
    }

    /**
     * Removes all the existing encrypted cell files from a design and replaces them
     * with the provided list and black boxes those cells. The provided files
     * should be named after the cell type. This is useful in the scenarios where a
     * design has many thousand of individual encrypted cell files that are time
     * consuming to load. By providing a higher level of hierarchy cell definition,
     * encompassing all existing encrypted cells, the number of individual 
     * files to be loaded by Vivado can be reduced.
     * 
     * @param design   The design to modify.
     * @param netlists The list of encrypted cell files (*.edn, *.edf, or *.dcp)
     *                 that should be used instead.
     */
    public static void replaceEncryptedCells(Design design, List<Path> netlists) {
        EDIFNetlist n = design.getNetlist();
        for (Path p : netlists) {
            String fileName = p.getFileName().toString();
            String cellType = fileName.substring(0, fileName.lastIndexOf('.'));
            EDIFCell cell = n.getCell(cellType);
            cell.makePrimitive();
        }
        n.removeUnusedCellsFromAllWorkLibraries();
        n.setEncryptedCells(netlists.stream().map(Object::toString).collect(Collectors.toList()));
    }
}<|MERGE_RESOLUTION|>--- conflicted
+++ resolved
@@ -3246,20 +3246,6 @@
                     continue;
                 }
 
-<<<<<<< HEAD
-                if (bel.getName().endsWith("5LUT")) {
-                    bel = si.getBEL(bel.getName().charAt(0) + "6LUT");
-                }
-
-                boolean isSRL = ("SRL16E".equals(cell.getType()) || "SRLC32E".equals(cell.getType()));
-                for (String belPinName : lut6BELPins) {
-                    if (!isSRL && belPinName.equals("A1")) {
-                        continue;
-                    }
-                    BELPin belPin = bel.getPin(belPinName);
-                    if (belPin != null) {
-                        createMissingStaticSitePins(belPin, si, cell);
-=======
                 String belName = bel.getName();
                 if ("SRL16E".equals(cell.getType()) || "SRLC32E".equals(cell.getType())) {
                     String pinName = belName.charAt(0) + "1";
@@ -3307,7 +3293,6 @@
                         }
                     } else {
                         throw new RuntimeException("Assumption that only 5LUTs can use O5 failed here.");
->>>>>>> 359b5e3c
                     }
                 } else {
                     if (fiveOrSix != '6') {
@@ -3345,14 +3330,11 @@
             // inside the site, so no inter-site routing necessary
             return;
         }
-<<<<<<< HEAD
-=======
         final String CE = "CE";
         final String SR = "SR";
         final String[] belPinNames = new String[] {CE, SR};
         boolean assertionsEnabled = false;
         assert assertionsEnabled = true; // Only true if assertions are enabled
->>>>>>> 359b5e3c
         Map<String, Pair<String, String>> pinMapping = belTypeSitePinNameMapping.get(series);
         Net vccNet = design.getVccNet();
         if (series == Series.Versal) {
@@ -3374,13 +3356,6 @@
                     }
 
                     Pair<String, String> sitePinNames = pinMapping.get(bel.getName());
-<<<<<<< HEAD
-                    final String[] belPinNames = new String[] {"CE"}; // TODO: "SR"
-                    for (String belPinName : belPinNames) {
-                        String sitePinName = belPinName == belPinNames[0] ? sitePinNames.getFirst() : sitePinNames.getSecond();
-                        if (si.getSitePinInst(sitePinName) != null) {
-                            continue;
-=======
                     for (String belPinName : belPinNames) {
                         String sitePinName = (belPinName == CE) ? sitePinNames.getFirst() : sitePinNames.getSecond();
                         SitePinInst spi = si.getSitePinInst(sitePinName);
@@ -3393,21 +3368,10 @@
                             if (!spi.getNet().isGNDNet()) {
                                 continue;
                             }
->>>>>>> 359b5e3c
                         }
 
                         Net net = si.getNetFromSiteWire(sitePinName);
                         if (net != null) {
-<<<<<<< HEAD
-                            // It is possible for sitewire to be assigned to a non VCC net, but a SitePinInst to not yet exist
-                            assert(!net.isVCCNet());
-                            continue;
-                        }
-                        BELPin belPin = bel.getPin(belPinName);
-                        assert(si.getNetFromSiteWire(belPin.getSiteWireName()) == null);
-
-                        SitePinInst spi = new SitePinInst(false, sitePinName, si);
-=======
                             if (belPinName == CE) {
                                 // CE: it is possible for sitewire to be assigned to a non VCC net, but a SitePinInst to not yet exist
                                 assert(!net.isVCCNet());
@@ -3441,24 +3405,17 @@
                         } else {
                             spi = new SitePinInst(false, sitePinName, si);
                         }
->>>>>>> 359b5e3c
                         boolean updateSiteRouting = false;
                         vccNet.addPin(spi, updateSiteRouting);
                     }
                 }
             }
-<<<<<<< HEAD
-        } else if (series == Series.UltraScale || series == Series.UltraScalePlus) {
-            Net gndInvertibleToVcc = design.getGndNet();
-            final String[] pins = new String[] {"CE", "SR"};
-=======
 
             // Remove all pins that are no longer on the GND net
             Net gndNet = design.getGndNet();
             gndNet.getPins().removeIf(spi -> spi.getNet() != gndNet);
         } else if (series == Series.UltraScale || series == Series.UltraScalePlus) {
             Net gndInvertibleToVcc = design.getGndNet();
->>>>>>> 359b5e3c
             for (Cell cell : design.getCells()) {
                 if (isUnisimFlipFlopType(cell.getType())) {
                     SiteInst si = cell.getSiteInst();
@@ -3467,16 +3424,6 @@
                     }
                     BEL bel = cell.getBEL();
                     Pair<String, String> sitePinNames = pinMapping.get(bel.getBELType());
-<<<<<<< HEAD
-                    for (String pin : pins) {
-                        BELPin belPin = cell.getBEL().getPin(pin);
-                        Net net = si.getNetFromSiteWire(belPin.getSiteWireName());
-                        if (net == null || (net == gndInvertibleToVcc && pin.equals("SR"))) {
-                            String sitePinName;
-                            if (pin.equals("CE")) { // CKEN
-                                sitePinName = sitePinNames.getFirst();
-                            } else { //SRST
-=======
                     for (String belPinName : belPinNames) {
                         BELPin belPin = cell.getBEL().getPin(belPinName);
                         Net net = si.getNetFromSiteWire(belPin.getSiteWireName());
@@ -3485,7 +3432,6 @@
                             if (belPinName == CE) {
                                 sitePinName = sitePinNames.getFirst();
                             } else {
->>>>>>> 359b5e3c
                                 sitePinName = sitePinNames.getSecond();
                             }
                             maybeCreateVccPinAndPossibleInversion(si, sitePinName, vccNet, gndInvertibleToVcc);
