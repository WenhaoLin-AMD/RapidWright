--- conflicted
+++ resolved
@@ -33,6 +33,7 @@
 import java.nio.file.Files;
 import java.nio.file.Path;
 import java.nio.file.Paths;
+import java.text.SimpleDateFormat;
 import java.util.ArrayDeque;
 import java.util.ArrayList;
 import java.util.Collection;
@@ -457,7 +458,7 @@
 	}
 	
 	/**
-	 * This moves the cell and all of its descendants into this netlist.  This is a destructive 
+	 * This moves the cell and all of its descendants into this netlist.  This is a destructive
 	 * operation for the source netlist.
 	 * @param cell The cell (and all its descendants) to move into this netlist's libraries
 	 */
@@ -656,11 +657,7 @@
 		return new ArrayList<>(toExport);
 	}
 
-<<<<<<< HEAD
-	public void exportEDIF(OutputStream out, EDIFWriteLegalNameCache cache) throws IOException {
-=======
-	public void exportEDIF(OutputStream out, boolean stable) throws IOException {
->>>>>>> 67309b71
+	public void exportEDIF(OutputStream out, EDIFWriteLegalNameCache cache, boolean stable) throws IOException {
 		try (BufferedWriter bw = new BufferedWriter(new OutputStreamWriter(out))) {
 			bw.write("(edif ");
 			exportEDIFName(bw, cache);
@@ -671,18 +668,12 @@
 			bw.write("(status\n");
 			bw.write(" (written\n");
 			bw.write("  (timeStamp ");
-<<<<<<< HEAD
-			bw.write("2022 05 24 15 00 00");
-			//SimpleDateFormat formatter = new SimpleDateFormat("yyyy MM dd HH mm ss");
-			//bw.write(formatter.format(new java.util.Date()));
-=======
 			SimpleDateFormat formatter = new SimpleDateFormat("yyyy MM dd HH mm ss");
 			if (stable) {
 				bw.write(formatter.format(new java.util.Date(0)));
 			} else {
 				bw.write(formatter.format(new java.util.Date()));
 			}
->>>>>>> 67309b71
 			bw.write(")\n");
 			bw.write("  (program \"" + Device.FRAMEWORK_NAME + "\" (version \"" + Device.RAPIDWRIGHT_VERSION + "\"))\n");
 			for (String comment : getComments()) {
@@ -734,48 +725,43 @@
 			bw.write("(comment \"Reference To The Cell Of Highest Level\")\n\n");
 			bw.write("  (design ");
 			EDIFDesign design = getDesign();
-<<<<<<< HEAD
 			if (design != null) {
 				design.exportEDIFName(bw, cache);
 				bw.write("\n    (cellref " + design.getTopCell().getLegalEDIFName(cache) + " (libraryref ");
-                bw.write(design.getTopCell().getLibrary().getLegalEDIFName(cache) + "))\n");
-				design.exportEDIFProperties(bw, "    ", cache);
+				bw.write(design.getTopCell().getLibrary().getLegalEDIFName(cache) + "))\n");
+				design.exportEDIFProperties(bw, "    ", cache, stable);
 				bw.write("  )\n");
 			}
-=======
-			design.exportEDIFName(bw);
-			bw.write("\n    (cellref " + design.getTopCell().getLegalEDIFName() + " (libraryref ");
-			bw.write(design.getTopCell().getLibrary().getLegalEDIFName() + "))\n");
-			design.exportEDIFProperties(bw, "    ", stable);
-			bw.write("  )\n");
->>>>>>> 67309b71
 			bw.write(")\n");
 		}
 	}
 
-<<<<<<< HEAD
-	public void exportEDIF(OutputStream out) throws IOException {
-		exportEDIF(out, new EDIFWriteLegalNameCache());
-=======
+
+	public void exportEDIF(OutputStream out, boolean stable) throws IOException {
+		exportEDIF(out, new EDIFWriteLegalNameCache(), stable);
+	}
 
 	public void exportEDIF(OutputStream out) throws IOException {
 		exportEDIF(out, false);
->>>>>>> 67309b71
-	}
-
-	public void exportEDIF(Path fileName){
+	}
+
+	public void exportEDIF(Path fileName, boolean stable){
 		try (OutputStream out = Files.newOutputStream(fileName)){
-			exportEDIF(out);
+			exportEDIF(out, new EDIFWriteLegalNameCache(), stable);
 		} catch (IOException e) {
 			MessageGenerator.briefError("ERROR: Failed to export EDIF file " + fileName);
 			e.printStackTrace();
 		}
 	}
 
+	public void exportEDIF(Path fileName){
+		exportEDIF(fileName, false);
+	}
+
 	public void exportEDIF(String fileName) {
 		exportEDIF(Paths.get(fileName));
 	}
-
+			
 
 	/**
 	 * Based on a hierarchical string, this method will get the instance corresponding
@@ -1803,10 +1789,10 @@
     /**
      * Checks a flag indicating if this netlist is currently tracking changes to its EDIFCells.
      * Modified EDIFCells are tracked in a set which can be queried with {@link #getModifiedCells()}.
-     * EDIFCells are determined as modified if one of the following is true: 
+     * EDIFCells are determined as modified if one of the following is true:
      *   (1) A port was removed, added or modified
      *   (2) A net was removed, added or modified
-     *   (3) An instance was removed, added or modified 
+     *   (3) An instance was removed, added or modified
      * @return True if this netlist is tracking EDIFCell changes, false otherwise.
      */
 	public boolean isTrackingCellChanges() {
@@ -1845,5 +1831,4 @@
 		n.exportEDIF(args[1]);
 		t.stop().printSummary();
 	}
-
 }