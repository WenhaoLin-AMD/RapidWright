--- conflicted
+++ resolved
@@ -305,31 +305,18 @@
 		this.parentCell = parentCell;
 		parentCell.trackChange(EDIFChangeType.NET_ADD, getName());
 	}
-	
-<<<<<<< HEAD
-	public void exportEDIF(Writer wr, EDIFWriteLegalNameCache cache) throws IOException {
-=======
-	public void exportEDIF(Writer wr, boolean stable) throws IOException {
->>>>>>> 67309b71
+
+	public void exportEDIF(Writer wr, EDIFWriteLegalNameCache cache, boolean stable) throws IOException {
 		wr.write("         (net ");
 		exportEDIFName(wr, cache);
 		wr.write(" (joined\n");
-<<<<<<< HEAD
-		for(EDIFPortInst p : getPortInsts()){
+		for(EDIFPortInst p : EDIFTools.sortIfStable(getPortInsts(), Comparator.comparing(EDIFPortInst::getName), stable)){
 			p.writeEDIFExport(wr, "          ", cache);
-=======
-		for(EDIFPortInst p : EDIFTools.sortIfStable(getPortInsts(), Comparator.comparing(EDIFPortInst::getName), stable)){
-			p.writeEDIFExport(wr, "          ");
->>>>>>> 67309b71
-		}							
+		}
 		wr.write("          )\n"); // joined end
 		if(getProperties().size() > 0){
 			wr.write("\n");
-<<<<<<< HEAD
-			exportEDIFProperties(wr, "           ", cache);
-=======
-			exportEDIFProperties(wr, "           ", stable);
->>>>>>> 67309b71
+			exportEDIFProperties(wr, "           ", cache, stable);
 		}
 		wr.write("         )\n"); // Nets end
 
