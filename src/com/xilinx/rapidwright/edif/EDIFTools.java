--- conflicted
+++ resolved
@@ -156,11 +156,7 @@
             System.getenv("RW_ENABLE_EDIF_BINARY_CACHING") != null;
 
     public static String getUniqueSuffix() {
-<<<<<<< HEAD
-        return "_rw_created" + UNIQUE_COUNT++;
-=======
         return "_rw_created" + UNIQUE_COUNT.getAndIncrement();
->>>>>>> d2cc9b07
     }
 
     /**
@@ -472,15 +468,6 @@
         return Math.abs(left - right) + 1;
     }
 
-<<<<<<< HEAD
-    public static EDIFNet createUniqueNet(EDIFCell parentCell, String netName) {
-        if (parentCell.getNet(netName) != null
-                // Because RapidWright doesn't track net busses (only port busses)
-                // such that we can't reliably tell if the name 'foo[9]' could collide
-                // with a bus 'foo' (which is stored individually as 'foo[0-9+]') then
-                // we have to play it safe
-                || !EDIFTools.getRootBusName(netName).equals(netName)) {
-=======
     /**
      * Create a unique net in the provided parent EDIFCell with the preferred provided
      * name. If such a net already exists in this cell, append a unique suffix.
@@ -490,7 +477,6 @@
      */
     public static EDIFNet createUniqueNet(EDIFCell parentCell, String netName) {
         if (parentCell.getNet(netName) != null) {
->>>>>>> d2cc9b07
             netName += getUniqueSuffix();
         }
         return new EDIFNet(netName, parentCell);
@@ -564,18 +550,7 @@
                 } else {
                     // no port to the parent cell above exists, create one
                     EDIFCell cellType = hierParentInst.getCellType();
-<<<<<<< HEAD
-                    String newPortName = newName;
-                    String rootBusNewName;
-                    if ((cellType.getPort(newPortName) != null) ||
-                            // Check for existence of bus
-                            (!(rootBusNewName = EDIFTools.getRootBusName(newName)).equals(newName) && cellType.getPort(rootBusNewName) != null)) {
-                        newPortName += getUniqueSuffix();
-                    }
-                    EDIFPort port = cellType.createPort(newPortName,
-=======
                     EDIFPort port = createUniquePort(cellType, newName,
->>>>>>> d2cc9b07
                             hierPortInst == src ? EDIFDirection.OUTPUT : EDIFDirection.INPUT, 1);
 
                     currNet.createPortInst(port);
@@ -614,65 +589,6 @@
         }
         // Make final connection in the common ancestor instance
         finalSrc.getNet().addPortInst(finalSnk.getPortInst());
-    }
-
-    public static void connectPortInstsThruHier(EDIFHierNet net, EDIFHierPortInst pin,
-                                                String newName) {
-        EDIFHierPortInst src;
-        EDIFHierPortInst snk;
-
-        EDIFHierCellInst netInst = net.getHierarchicalInst();
-        EDIFCell cellType = netInst.getCellType();
-        String newPortName = newName;
-        String rootBusNewName;
-        if ((cellType.getPort(newPortName) != null) ||
-                // Check for existence of bus
-                (!(rootBusNewName = EDIFTools.getRootBusName(newName)).equals(newName) && cellType.getPort(rootBusNewName) != null)) {
-            newPortName += getUniqueSuffix();
-        }
-
-        // FIXME: This method always punches a new port upwards
-        //  -- what if the src/snk was in a lower part of the hierarchy?
-
-        if (pin.isOutput()) {
-            src = pin;
-
-            // Find an input portInst to use
-            snk = null;
-            for (EDIFHierPortInst pi : net.getPortInsts()) {
-                if (pi.isInput()) {
-                    snk = pi;
-                    break;
-                }
-            }
-            if (snk == null) {
-                // Create one if one doesn't exist
-                EDIFPort port = cellType.createPort(newPortName, EDIFDirection.INPUT, 1);
-                net.getNet().createPortInst(port);
-
-                // EDIFTools.connectPortInstsThruHier() does not support top-level portInsts;
-                // need to create a port inst in the parent cell too
-                EDIFNet upperNet = createUniqueNet(netInst.getParent().getCellType(), newName);
-                snk = new EDIFHierPortInst(netInst.getParent(), upperNet.createPortInst(port, netInst.getInst()));
-            }
-        } else {
-            List<EDIFHierPortInst> sources = net.getSourcePortInsts(false);
-            if (!sources.isEmpty()) {
-                src = sources.get(0);
-            } else {
-                EDIFPort port = cellType.createPort(newPortName, EDIFDirection.OUTPUT, 1);
-                net.getNet().createPortInst(port);
-
-                // EDIFTools.connectPortInstsThruHier() does not support top-level portInsts;
-                // need to create a port inst in the parent cell too
-                EDIFNet upperNet = createUniqueNet(netInst.getParent().getCellType(), newName);
-                src = new EDIFHierPortInst(netInst.getParent(), upperNet.createPortInst(port, netInst.getInst()));
-            }
-
-            snk = pin;
-        }
-
-        connectPortInstsThruHier(src, snk, newName);
     }
 
     /**
