<<<<<<< HEAD
/*
 * 
 * Copyright (c) 2017 Xilinx, Inc. 
 * All rights reserved.
 *
 * Author: Chris Lavin, Xilinx Research Labs.
 *
 * This file is part of RapidWright. 
 * 
 * Licensed under the Apache License, Version 2.0 (the "License");
 * you may not use this file except in compliance with the License.
 * You may obtain a copy of the License at
 * 
 *     http://www.apache.org/licenses/LICENSE-2.0
 * 
 * Unless required by applicable law or agreed to in writing, software
 * distributed under the License is distributed on an "AS IS" BASIS,
 * WITHOUT WARRANTIES OR CONDITIONS OF ANY KIND, either express or implied.
 * See the License for the specific language governing permissions and
 * limitations under the License.
 * 
 */
/**
 * 
 */
package com.xilinx.rapidwright.edif;

import java.io.IOException;
import java.io.Writer;

/**
 * Represents a port on an {@link EDIFCell} within an EDIF netlist.
 * Created on: May 11, 2017
 */
public class EDIFPort extends EDIFPropertyObject implements EDIFEnumerable {

	private EDIFCell parentCell;
	
	private EDIFDirection direction;
	
	private int width = 1;

	private boolean isLittleEndian = true;
	
	private String busName;
	
	public EDIFPort(String name, EDIFDirection direction, int width){
		super(name);
		setDirection(direction);
		setWidth(width);
		setIsLittleEndian();
	}
	
	protected EDIFPort(){
		
	}
	
	/**
	 * @return the direction
	 */
	public EDIFDirection getDirection() {
		return direction;
	}

	/**
	 * If this port is a bus, it describes the endian-ness of
	 * how the bits in the bus vector are arranged.  If the bus is
	 * little endian, LSB (least significant bit) is the rightmost bit 
	 * (bus[7:0]).  If the bus is not little endian (big endian), LSB is the
	 * left most bit (bus[0:7]).
	 * @return True if this bus is little endian, false otherwise. Not 
	 * applicable for single bit ports.   
	 */
	public boolean isLittleEndian(){
		return isLittleEndian;
	}
	
	protected void setIsLittleEndian(){
		if(width == 1) return;
		String name = getName();
		if(name.charAt(name.length()-1) != ']' || !Character.isDigit(name.charAt(name.length()-2))){
			throw new RuntimeException("ERROR: Port " + getName() + " does not have proper bus suffix");
		}
		int colonIdx = -1;
		int leftBracket = -1;
		for(int i=name.length()-3; i >= 0; i--){
			char c = name.charAt(i);
			if(c == ':') colonIdx = i;
			else if(c == '[') {
				leftBracket = i;
				break;
			}
		}
		if(colonIdx == -1 || leftBracket == -1){
			throw new RuntimeException("ERROR: Interpreting port " + getName() + ", couldn't identify indicies.");
		}
		
		int left = Integer.parseInt(name.substring(leftBracket+1, colonIdx));
		int right = Integer.parseInt(name.substring(colonIdx+1, name.length()-1));
		isLittleEndian = left > right;
	}
	
	public boolean isOutput(){
		return direction == EDIFDirection.OUTPUT;
	}
	
	public boolean isInput(){
		return direction == EDIFDirection.INPUT;
	}
	
	/**
	 * @param direction the direction to set
	 */
	public void setDirection(EDIFDirection direction) {
		this.direction = direction;
	}

	/**
	 * @return the width
	 */
	public int getWidth() {
		return width;
	}
	
	/**
	 * @param width the width to set
	 */
	public void setWidth(int width) {
		this.width = width;
	}
	
	public String getBusName(){
		if(busName == null){
			int idx = EDIFTools.lengthOfNameWithoutBus(getName().toCharArray());
			busName = getName().substring(0, idx);						
		}
		return busName;
	}
	
	public String getStemName(){
		int leftBracket = getName().indexOf('[');
		return leftBracket == -1 ? getName() : getName().substring(0, leftBracket); 
	}
	
	public Integer getLeft(){
		if(!isBus()) return null;
		int leftBracket = getName().lastIndexOf('[');
		int colon = getName().lastIndexOf(':');
		return Integer.parseInt(getName().substring(leftBracket+1,colon));
	}
	

	public Integer getRight(){
		if(!isBus()) return null;
		int rightBracket = getName().lastIndexOf(']');
		int colon = getName().lastIndexOf(':');
		return Integer.parseInt(getName().substring(colon+1, rightBracket));
	}
	
	public void exportEDIF(Writer wr, String indent) throws IOException{
		wr.write(indent);
		wr.write("(port ");
		if(width > 1) wr.write("(array ");
		exportEDIFName(wr);
		if(width > 1) wr.write(" " + width + ")");
		wr.write(" (direction ");
		wr.write(direction.toString());
		wr.write(")");
		if(getProperties().size() > 0){
			wr.write("\n");
			exportEDIFProperties(wr, indent+"   ");
			wr.write(indent);
		}
		wr.write(")\n");
	}

	/**
	 * @return the parentCell
	 */
	public EDIFCell getParentCell() {
		return parentCell;
	}

	/**
	 * @param parentCell the parentCell to set
	 */
	public void setParentCell(EDIFCell parentCell) {
		this.parentCell = parentCell;
	}

	/**
	 * @return
	 */
	public boolean isBus() {
		return width > 1;
	}
	
	public int[] getBitBlastedIndicies(){
		int lastLeftBracket = getName().lastIndexOf('[');
		if(getName().contains(":")) 
			return EDIFTools.bitBlastBus(getName().substring(lastLeftBracket));
		if(getName().contains("["))
			return new int[] {Integer.parseInt(getName().substring(lastLeftBracket,getName().length()-1))};
		return null;
	}

    @Override
    public String getUniqueKey() {
        return parentCell.getUniqueKey() + "_" + getName();
    }
}
=======
/*
 * 
 * Copyright (c) 2017 Xilinx, Inc. 
 * All rights reserved.
 *
 * Author: Chris Lavin, Xilinx Research Labs.
 *
 * This file is part of RapidWright. 
 * 
 * Licensed under the Apache License, Version 2.0 (the "License");
 * you may not use this file except in compliance with the License.
 * You may obtain a copy of the License at
 * 
 *     http://www.apache.org/licenses/LICENSE-2.0
 * 
 * Unless required by applicable law or agreed to in writing, software
 * distributed under the License is distributed on an "AS IS" BASIS,
 * WITHOUT WARRANTIES OR CONDITIONS OF ANY KIND, either express or implied.
 * See the License for the specific language governing permissions and
 * limitations under the License.
 * 
 */
/**
 * 
 */
package com.xilinx.rapidwright.edif;

import java.io.IOException;
import java.io.Writer;

/**
 * Represents a port on an {@link EDIFCell} within an EDIF netlist.
 * Created on: May 11, 2017
 */
public class EDIFPort extends EDIFPropertyObject {

	private EDIFCell parentCell;
	
	private EDIFDirection direction;
	
	private int width = 1;

	private boolean isLittleEndian = true;
	
	private String busName;
	
	public EDIFPort(String name, EDIFDirection direction, int width){
		super(name);
		setDirection(direction);
		setWidth(width);
		setIsLittleEndian();
	}
	
	protected EDIFPort(){
		
	}
	
	/**
	 * @return the direction
	 */
	public EDIFDirection getDirection() {
		return direction;
	}

	/**
	 * If this port is a bus, it describes the endian-ness of
	 * how the bits in the bus vector are arranged.  If the bus is
	 * little endian, LSB (least significant bit) is the rightmost bit 
	 * (bus[7:0]).  If the bus is not little endian (big endian), LSB is the
	 * left most bit (bus[0:7]).
	 * @return True if this bus is little endian, false otherwise. Not 
	 * applicable for single bit ports.   
	 */
	public boolean isLittleEndian(){
		return isLittleEndian;
	}
	
	protected void setIsLittleEndian(){
		if(width == 1) return;
		String name = getName();
		if(name.charAt(name.length()-1) != ']' || !Character.isDigit(name.charAt(name.length()-2))){
			throw new RuntimeException("ERROR: Port " + getName() + " does not have proper bus suffix");
		}
		int colonIdx = -1;
		int leftBracket = -1;
		for(int i=name.length()-3; i >= 0; i--){
			char c = name.charAt(i);
			if(c == ':') colonIdx = i;
			else if(c == '[') {
				leftBracket = i;
				break;
			}
		}
		if(colonIdx == -1 || leftBracket == -1){
			throw new RuntimeException("ERROR: Interpreting port " + getName() + ", couldn't identify indicies.");
		}
		
		int left = Integer.parseInt(name.substring(leftBracket+1, colonIdx));
		int right = Integer.parseInt(name.substring(colonIdx+1, name.length()-1));
		isLittleEndian = left > right;
	}
	
	public boolean isOutput(){
		return direction == EDIFDirection.OUTPUT;
	}
	
	public boolean isInput(){
		return direction == EDIFDirection.INPUT;
	}
	
	/**
	 * @param direction the direction to set
	 */
	public void setDirection(EDIFDirection direction) {
		this.direction = direction;
	}

	/**
	 * @return the width
	 */
	public int getWidth() {
		return width;
	}
	
	/**
	 * @param width the width to set
	 */
	public void setWidth(int width) {
		this.width = width;
	}
	
	public String getBusName(){
		if(busName == null){
			int idx = EDIFTools.lengthOfNameWithoutBus(getName().toCharArray());
			busName = getName().substring(0, idx);						
		}
		return busName;
	}
	
	public String getStemName(){
		int leftBracket = getName().indexOf('[');
		return leftBracket == -1 ? getName() : getName().substring(0, leftBracket); 
	}
	
	public Integer getLeft(){
		if(!isBus()) return null;
		int leftBracket = getName().lastIndexOf('[');
		int colon = getName().lastIndexOf(':');
		return Integer.parseInt(getName().substring(leftBracket+1,colon));
	}
	

	public Integer getRight(){
		if(!isBus()) return null;
		int rightBracket = getName().lastIndexOf(']');
		int colon = getName().lastIndexOf(':');
		return Integer.parseInt(getName().substring(colon+1, rightBracket));
	}
	
	public void exportEDIF(Writer wr, String indent) throws IOException{
		wr.write(indent);
		wr.write("(port ");
		if(width > 1) wr.write("(array ");
		exportEDIFName(wr);
		if(width > 1) wr.write(" " + width + ")");
		wr.write(" (direction ");
		wr.write(direction.toString());
		wr.write(")");
		if(getProperties().size() > 0){
			wr.write("\n");
			exportEDIFProperties(wr, indent+"   ");
			wr.write(indent);
		}
		wr.write(")\n");
	}

	/**
	 * @return the parentCell
	 */
	public EDIFCell getParentCell() {
		return parentCell;
	}

	/**
	 * @param parentCell the parentCell to set
	 */
	public void setParentCell(EDIFCell parentCell) {
		this.parentCell = parentCell;
	}

	/**
	 * @return
	 */
	public boolean isBus() {
		return width > 1 || !getName().equals(getBusName());
	}
	
	public int[] getBitBlastedIndicies(){
		int lastLeftBracket = getName().lastIndexOf('[');
		if(getName().contains(":")) 
			return EDIFTools.bitBlastBus(getName().substring(lastLeftBracket));
		if(getName().contains("["))
			return new int[] {Integer.parseInt(getName().substring(lastLeftBracket,getName().length()-1))};
		return null;
	}
}
>>>>>>> c8a8d6b8
<|MERGE_RESOLUTION|>--- conflicted
+++ resolved
@@ -1,4 +1,3 @@
-<<<<<<< HEAD
 /*
  * 
  * Copyright (c) 2017 Xilinx, Inc. 
@@ -193,7 +192,7 @@
 	 * @return
 	 */
 	public boolean isBus() {
-		return width > 1;
+        return width > 1 || !getName().equals(getBusName());
 	}
 	
 	public int[] getBitBlastedIndicies(){
@@ -209,212 +208,4 @@
     public String getUniqueKey() {
         return parentCell.getUniqueKey() + "_" + getName();
     }
-}
-=======
-/*
- * 
- * Copyright (c) 2017 Xilinx, Inc. 
- * All rights reserved.
- *
- * Author: Chris Lavin, Xilinx Research Labs.
- *
- * This file is part of RapidWright. 
- * 
- * Licensed under the Apache License, Version 2.0 (the "License");
- * you may not use this file except in compliance with the License.
- * You may obtain a copy of the License at
- * 
- *     http://www.apache.org/licenses/LICENSE-2.0
- * 
- * Unless required by applicable law or agreed to in writing, software
- * distributed under the License is distributed on an "AS IS" BASIS,
- * WITHOUT WARRANTIES OR CONDITIONS OF ANY KIND, either express or implied.
- * See the License for the specific language governing permissions and
- * limitations under the License.
- * 
- */
-/**
- * 
- */
-package com.xilinx.rapidwright.edif;
-
-import java.io.IOException;
-import java.io.Writer;
-
-/**
- * Represents a port on an {@link EDIFCell} within an EDIF netlist.
- * Created on: May 11, 2017
- */
-public class EDIFPort extends EDIFPropertyObject {
-
-	private EDIFCell parentCell;
-	
-	private EDIFDirection direction;
-	
-	private int width = 1;
-
-	private boolean isLittleEndian = true;
-	
-	private String busName;
-	
-	public EDIFPort(String name, EDIFDirection direction, int width){
-		super(name);
-		setDirection(direction);
-		setWidth(width);
-		setIsLittleEndian();
-	}
-	
-	protected EDIFPort(){
-		
-	}
-	
-	/**
-	 * @return the direction
-	 */
-	public EDIFDirection getDirection() {
-		return direction;
-	}
-
-	/**
-	 * If this port is a bus, it describes the endian-ness of
-	 * how the bits in the bus vector are arranged.  If the bus is
-	 * little endian, LSB (least significant bit) is the rightmost bit 
-	 * (bus[7:0]).  If the bus is not little endian (big endian), LSB is the
-	 * left most bit (bus[0:7]).
-	 * @return True if this bus is little endian, false otherwise. Not 
-	 * applicable for single bit ports.   
-	 */
-	public boolean isLittleEndian(){
-		return isLittleEndian;
-	}
-	
-	protected void setIsLittleEndian(){
-		if(width == 1) return;
-		String name = getName();
-		if(name.charAt(name.length()-1) != ']' || !Character.isDigit(name.charAt(name.length()-2))){
-			throw new RuntimeException("ERROR: Port " + getName() + " does not have proper bus suffix");
-		}
-		int colonIdx = -1;
-		int leftBracket = -1;
-		for(int i=name.length()-3; i >= 0; i--){
-			char c = name.charAt(i);
-			if(c == ':') colonIdx = i;
-			else if(c == '[') {
-				leftBracket = i;
-				break;
-			}
-		}
-		if(colonIdx == -1 || leftBracket == -1){
-			throw new RuntimeException("ERROR: Interpreting port " + getName() + ", couldn't identify indicies.");
-		}
-		
-		int left = Integer.parseInt(name.substring(leftBracket+1, colonIdx));
-		int right = Integer.parseInt(name.substring(colonIdx+1, name.length()-1));
-		isLittleEndian = left > right;
-	}
-	
-	public boolean isOutput(){
-		return direction == EDIFDirection.OUTPUT;
-	}
-	
-	public boolean isInput(){
-		return direction == EDIFDirection.INPUT;
-	}
-	
-	/**
-	 * @param direction the direction to set
-	 */
-	public void setDirection(EDIFDirection direction) {
-		this.direction = direction;
-	}
-
-	/**
-	 * @return the width
-	 */
-	public int getWidth() {
-		return width;
-	}
-	
-	/**
-	 * @param width the width to set
-	 */
-	public void setWidth(int width) {
-		this.width = width;
-	}
-	
-	public String getBusName(){
-		if(busName == null){
-			int idx = EDIFTools.lengthOfNameWithoutBus(getName().toCharArray());
-			busName = getName().substring(0, idx);						
-		}
-		return busName;
-	}
-	
-	public String getStemName(){
-		int leftBracket = getName().indexOf('[');
-		return leftBracket == -1 ? getName() : getName().substring(0, leftBracket); 
-	}
-	
-	public Integer getLeft(){
-		if(!isBus()) return null;
-		int leftBracket = getName().lastIndexOf('[');
-		int colon = getName().lastIndexOf(':');
-		return Integer.parseInt(getName().substring(leftBracket+1,colon));
-	}
-	
-
-	public Integer getRight(){
-		if(!isBus()) return null;
-		int rightBracket = getName().lastIndexOf(']');
-		int colon = getName().lastIndexOf(':');
-		return Integer.parseInt(getName().substring(colon+1, rightBracket));
-	}
-	
-	public void exportEDIF(Writer wr, String indent) throws IOException{
-		wr.write(indent);
-		wr.write("(port ");
-		if(width > 1) wr.write("(array ");
-		exportEDIFName(wr);
-		if(width > 1) wr.write(" " + width + ")");
-		wr.write(" (direction ");
-		wr.write(direction.toString());
-		wr.write(")");
-		if(getProperties().size() > 0){
-			wr.write("\n");
-			exportEDIFProperties(wr, indent+"   ");
-			wr.write(indent);
-		}
-		wr.write(")\n");
-	}
-
-	/**
-	 * @return the parentCell
-	 */
-	public EDIFCell getParentCell() {
-		return parentCell;
-	}
-
-	/**
-	 * @param parentCell the parentCell to set
-	 */
-	public void setParentCell(EDIFCell parentCell) {
-		this.parentCell = parentCell;
-	}
-
-	/**
-	 * @return
-	 */
-	public boolean isBus() {
-		return width > 1 || !getName().equals(getBusName());
-	}
-	
-	public int[] getBitBlastedIndicies(){
-		int lastLeftBracket = getName().lastIndexOf('[');
-		if(getName().contains(":")) 
-			return EDIFTools.bitBlastBus(getName().substring(lastLeftBracket));
-		if(getName().contains("["))
-			return new int[] {Integer.parseInt(getName().substring(lastLeftBracket,getName().length()-1))};
-		return null;
-	}
-}
->>>>>>> c8a8d6b8
+}