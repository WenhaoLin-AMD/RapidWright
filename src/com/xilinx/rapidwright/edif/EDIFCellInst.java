/*
 * 
 * Copyright (c) 2017 Xilinx, Inc. 
 * All rights reserved.
 *
 * Author: Chris Lavin, Xilinx Research Labs.
 *
 * This file is part of RapidWright. 
 * 
 * Licensed under the Apache License, Version 2.0 (the "License");
 * you may not use this file except in compliance with the License.
 * You may obtain a copy of the License at
 * 
 *     http://www.apache.org/licenses/LICENSE-2.0
 * 
 * Unless required by applicable law or agreed to in writing, software
 * distributed under the License is distributed on an "AS IS" BASIS,
 * WITHOUT WARRANTIES OR CONDITIONS OF ANY KIND, either express or implied.
 * See the License for the specific language governing permissions and
 * limitations under the License.
 * 
 */
/**
 * 
 */
package com.xilinx.rapidwright.edif;

import java.io.IOException;
import java.io.Writer;
import java.util.Collection;
import java.util.Collections;
import java.util.HashMap;
import java.util.Map;

/**
 * A cell instance in a logical (EDIF) netlist.  Instantiates
 * an {@link EDIFCell}.
 * 
 * Created on: May 11, 2017
 */
public class EDIFCellInst extends EDIFPropertyObject implements EDIFEnumerable {
    
    private EDIFCell parentCell;
    
    private EDIFCell cellType;
    
    private EDIFName viewref;
    
    public static final EDIFName DEFAULT_VIEWREF = EDIFCell.DEFAULT_VIEW;

	public static final String BLACK_BOX_PROP = "IS_IMPORTED";
	public static final String BLACK_BOX_PROP_VERSAL = "black_box";
	
	private EDIFPortInstList portInsts;

    protected EDIFCellInst(){
        
    }
    
    public EDIFCellInst(String name, EDIFCell cellType, EDIFCell parentCell){
        super(name);
        setCellType(cellType);
        if(parentCell != null) parentCell.addCellInst(this);
        setViewref(cellType != null ? cellType.getEDIFView() : DEFAULT_VIEWREF);
    }
    
    /**
     * Copy constructor.  Creates new objects except portInsts. 
     * @param inst Prototype instance to copy 
     */
    public EDIFCellInst(EDIFCellInst inst, EDIFCell parentCell) {
        super((EDIFPropertyObject)inst);
        this.parentCell = parentCell;
        this.cellType = inst.cellType;
        setViewref(new EDIFName(inst.viewref));
    }
    
    /**
     * @return the viewref
     */
    public EDIFName getViewref() {
        return viewref;
    }

    /**
     * @param viewref the viewref to set
     */
    public void setViewref(EDIFName viewref) {
        this.viewref = EDIFCell.DEFAULT_VIEW.equals(viewref) ? EDIFCell.DEFAULT_VIEW : viewref;
    }
    
    /**
     * Creates a new map of all the EDIFPortInst objects stored on this EDIFCellInst.  The new map
     * contains a copy of EDIFPortInsts available at the time of invocation as returned from 
     * {@link #getPortInstList()}.      
     * @return A map of EDIFPortInst names ({@link EDIFPortInst#getName()} to the corresponding objects.
     * @deprecated
     */
    public Map<String, EDIFPortInst> getPortInstMap(){
        if(portInsts == null) return Collections.emptyMap();
        HashMap<String, EDIFPortInst> map = new HashMap<>();
        for(EDIFPortInst e : getPortInsts()) {
            map.put(e.getName(), e);
        }
        return map;
    }
    
    /**
     * Adds a new EDIFPortInst to this cell instance. The port instances
     * are stored in a sorted ArrayList, so worst case is O(n).
     * @param epr The port instance to add
     */
    protected void addPortInst(EDIFPortInst epr) {
        if(portInsts == null) portInsts = new EDIFPortInstList();
        if(!epr.getCellInst().equals(this))
            throw new RuntimeException("ERROR: Incorrect EDIFPortInst '"+
                epr.getFullName()+"' being added to EDIFCellInst " + toString());
        portInsts.add(epr);
    }
    
    /**
     * Removes the provided port instance from the cell instance, if it exists.  The port instances
     * are stored in a sorted ArrayList, so worst case is O(n).
     * @param epr The port instance object to remove
     * @return The removed port instance, or null if it was not found.
     */
    protected EDIFPortInst removePortInst(EDIFPortInst epr){
        if(portInsts == null) return null;
        return portInsts.remove(epr);
    }
    
    /**
     * Removes the named port instance from the cell instance, if it exists. The port instances
     * are stored in a sorted ArrayList, so worst case is O(n).
     * @param portName Name of the port ref to remove ({@link EDIFPortInst#getName()})
     * @return The removed port instance, or null if none found by that name.
     */
    protected EDIFPortInst removePortInst(String portName){
        if(portInsts == null) return null;
        return portInsts.remove(this, portName);
    }
    
    /**
     * Gets the port instance on this cell by pin name ({@link EDIFPortInst#getName()}). The port 
     * instances are stored in a sorted ArrayList, so worst case is O(log n).
     * @param name Name of the port instance to get. 
     * @return The named port instance, or null if none found by that name. 
     */
    public EDIFPortInst getPortInst(String name){
        if(portInsts == null) return null;
        return portInsts.get(this, name);
    }
    
    /**
     * Gets the port on the underlying cell type.  It is the same as 
     * calling getCellType().getPort(name).
     * @param name Name of the port to get.
     * @return The port on the underlying cell type.
     */
    public EDIFPort getPort(String name){
        return getCellType().getPort(name);
    }
    
    /**
     * Gets the sorted ArrayList of EDIFPortInsts on this cell instance as a collection.
     * @return The collection of EDIFPortInsts on this cell.
     */
    public Collection<EDIFPortInst> getPortInsts(){
        return portInsts == null ? Collections.emptyList() : portInsts;
    }
    
    /**
     * @return the parentCell
     */
    public EDIFCell getParentCell() {
        return parentCell;
    }

    /**
     * @param parent the parentCell to set
     */
    public void setParentCell(EDIFCell parent) {
        this.parentCell = parent;
        parent.trackChange(EDIFChangeType.CELL_INST_ADD, getName());
    }

    /**
     * @return the cellType
     */
    public EDIFCell getCellType() {
        return cellType;
    }

    public Collection<EDIFPort> getCellPorts(){
        return cellType.getPorts();
    }
    
    public String getCellName(){
        return cellType.getName();
    }

    /**
     * Forcibly modify the cell being instantiated without updating portInsts
     * @param cellType the cellType to set
     */
    public void setCellTypeRaw(EDIFCell cellType) {
        this.cellType = cellType;
        setViewref(cellType != null ? cellType.getEDIFView() : null);
    }

    /**
     * Modify the cell being instantiated and update port refs on portInsts
     * @param cellType the cellType to set
     */
    public void setCellType(EDIFCell cellType) {
        setCellTypeRaw(cellType);
        for(EDIFPortInst portInst : getPortInsts()) {
            EDIFPort origPort = portInst.getPort();
            EDIFPort port = cellType.getPort(origPort.getBusName());
            if(port == null || port.getWidth() != origPort.getWidth()) {
                port = cellType.getPort(origPort.getName());
            }
            portInst.setPort(port);
        }
    }

    /**
     * @deprecated
     */
    public void updateCellType(EDIFCell cellType) {
        setCellType(cellType);
    }
	
	public boolean isBlackBox(){
		EDIFPropertyValue val = getProperty(BLACK_BOX_PROP);
		if(val != null && val.getValue().toLowerCase().equals("true")) 
			return true;
		val = getProperty(BLACK_BOX_PROP_VERSAL);
		if(val != null && val.getValue().toLowerCase().equals("1")) 
			return true;
        return false;
    }

<<<<<<< HEAD
    public void exportEDIF(Writer wr, EDIFWriteLegalNameCache cache) throws IOException{
=======
    public void exportEDIF(Writer wr, boolean stable) throws IOException{
>>>>>>> 67309b71
        wr.write("         (instance ");
        exportEDIFName(wr, cache);
        wr.write(" (viewref ");
        wr.write(getViewref().getLegalEDIFName(cache));
        wr.write(" (cellref ");
        wr.write(cellType.getLegalEDIFName(cache));
        wr.write(" (libraryref ");
        wr.write(cellType.getLibrary().getLegalEDIFName(cache));
        if(getProperties().size() > 0){
            wr.write(")))\n");
<<<<<<< HEAD
            exportEDIFProperties(wr, "           ", cache);
=======
            exportEDIFProperties(wr, "           ", stable);
>>>>>>> 67309b71
            wr.write("         )\n");               
        }else{
            wr.write("))))\n");
        }
    }

    @Override
    public String getUniqueKey() {
        return getCellType().getUniqueKey() + "_" + getParentCell().getUniqueKey() + "_" + getName();
    }

    @Override
    public boolean equals(Object o) {
        if (this == o) return true;
        if (o == null || getClass() != o.getClass()) return false;
        if (!super.equals(o))
            return false;
        EDIFCellInst that = (EDIFCellInst) o;

        if (!parentCell.equals(that.parentCell))
            return false;

        if (!cellType.equals(that.cellType))
            return false;

        if (!viewref.equals(that.viewref))
            return false;

        return true;
    }
}<|MERGE_RESOLUTION|>--- conflicted
+++ resolved
@@ -241,11 +241,7 @@
         return false;
     }
 
-<<<<<<< HEAD
-    public void exportEDIF(Writer wr, EDIFWriteLegalNameCache cache) throws IOException{
-=======
-    public void exportEDIF(Writer wr, boolean stable) throws IOException{
->>>>>>> 67309b71
+    public void exportEDIF(Writer wr, EDIFWriteLegalNameCache cache, boolean stable) throws IOException{
         wr.write("         (instance ");
         exportEDIFName(wr, cache);
         wr.write(" (viewref ");
@@ -256,11 +252,7 @@
         wr.write(cellType.getLibrary().getLegalEDIFName(cache));
         if(getProperties().size() > 0){
             wr.write(")))\n");
-<<<<<<< HEAD
-            exportEDIFProperties(wr, "           ", cache);
-=======
-            exportEDIFProperties(wr, "           ", stable);
->>>>>>> 67309b71
+            exportEDIFProperties(wr, "           ", cache, stable);
             wr.write("         )\n");               
         }else{
             wr.write("))))\n");
