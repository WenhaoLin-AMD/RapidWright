<<<<<<< HEAD
/*
 * Copyright (c) 2019 Xilinx, Inc.
 * All rights reserved.
 *
 * This file is part of RapidWright.
 *
 * Licensed under the Apache License, Version 2.0 (the "License");
 * you may not use this file except in compliance with the License.
 * You may obtain a copy of the License at
 *
 *     http://www.apache.org/licenses/LICENSE-2.0
 *
 * Unless required by applicable law or agreed to in writing, software
 * distributed under the License is distributed on an "AS IS" BASIS,
 * WITHOUT WARRANTIES OR CONDITIONS OF ANY KIND, either express or implied.
 * See the License for the specific language governing permissions and
 * limitations under the License.
 *
 */

package com.xilinx.rapidwright.timing;

import com.xilinx.rapidwright.design.SitePinInst;
import com.xilinx.rapidwright.device.IntentCode;
import com.xilinx.rapidwright.device.Node;
import com.xilinx.rapidwright.device.PIP;
import com.xilinx.rapidwright.device.Tile;
import com.xilinx.rapidwright.device.Wire;

import static com.xilinx.rapidwright.timing.TimingDirection.NORTH;
import static com.xilinx.rapidwright.timing.TimingDirection.SOUTH;

import java.util.ArrayList;
import java.util.LinkedList;
import java.util.List;


/**
 * A TimingGroup is our main hardware abstraction proposed by our FPT'19 paper: a TimingGroup 
 * abstracts over a set of connected PIPs, Nodes, and pins in order to create a coarser grain unit 
 * for which we calculate the delay.
 */
public class TimingGroup implements Comparable<TimingGroup> {

    private TimingModel timingModel;
    private List<Node> nodes;
    private List<PIP> pips;
    private List<IntentCode> nodeTypes;
    private GroupDelayType groupDelayType;
    private GroupWireDirection groupWireDir;
    private TimingDirection direction;
    private boolean isInitialGroup;
    private boolean isFinalGroup;
    private boolean hasGlobalWire;
    private boolean hasPinFeed = false;

    /**
     * Term "D" that is used within the delay calculation
     */
    public int d;

    /**
     * This is the distance of the TimingGroup corresponding to its wire length type.
     */
    public int dist;
    public float delay;
    public float cost;
    public int sameSpotCounter;

    /** Memoized static array for use by Collection.toArray() or similar */
    public final static TimingGroup[] EMPTY_ARRAY = new TimingGroup[0];

    /**
     * Default constructor used by the TimingModel to create a TimingGroup.
     * @param timingModel Reference to the TimingModel.
     */
    public TimingGroup(TimingModel timingModel) {
        sameSpotCounter = 0;
        this.timingModel = timingModel;
        nodes = new LinkedList<>();
        pips = new LinkedList<>();
        nodeTypes = new LinkedList<>();
        isInitialGroup = false;
        isFinalGroup = false;
        hasGlobalWire = false;
    }

    /**
     * Constructor used for Router example to create a TimingGroup, starting at a given SitePinInst.
     * @param startPin Starting SitePinInst for the TimingGroup.
     * @param timingModel Reference to the current TimingModel.
     */
    public TimingGroup(SitePinInst startPin, TimingModel timingModel) {
        this(timingModel);
        Node node = startPin.getConnectedNode();
        if (node != null) {
            Wire[] wires = node.getAllWiresInNode();
            IntentCode ic = wires[0].getIntentCode();
            add(startPin.getConnectedNode(),ic);
        }
        computeTypes();
        timingModel.calcDelay(this);
    }

    /**
     * Method used by the Router example to get the downhill TimingGroups from a given TimingGroup.  
     * For example a user may create a TimingGroup at a given SitePinInst using that constructor, 
     * and then request the possible downhill TimingGroups using this method.  The resulting array 
     * of TimingGroups can easily be filtered using the "filter" method within TimingModel.
     * @return Array of downhill/adjacent TimingGroups from the current TimingGroup
     */
    public TimingGroup[] getNextTimingGroups() {
        List<TimingGroup> preResult = new ArrayList<>();
        Node prevLastNode = nodes.get(nodes.size()-1);
        List<Node> downhillNodes = prevLastNode.getAllDownhillNodes();
        for (Node nextNode : downhillNodes) {
            Wire[] wires = nextNode.getAllWiresInNode();
            IntentCode ic = wires[0].getIntentCode();
            PIP pip = null;

            for (PIP p : prevLastNode.getAllDownhillPIPs()) {
                Node startNode = p.getStartNode();
                Node endNode = p.getEndNode();
                if (startNode.equals(prevLastNode) &&
                        endNode.equals(nextNode)) {
                    pip = p;
                    break;
                }
            }
            if (pip != null && !pip.getStartNode().equals(prevLastNode))
                continue;

            boolean nextNodeHasGlobalWire = false;
            for (Wire w : nextNode.getAllWiresInNode()) {
                if (w.getWireName().contains("_GLOBAL"))
                    nextNodeHasGlobalWire = true;
            }
            if (ic == IntentCode.NODE_CLE_OUTPUT) {
                TimingGroup newTS = new TimingGroup(timingModel);
                newTS.add(nextNode, ic);
                newTS.computeTypes();
                timingModel.calcDelay(newTS);
                preResult.add(newTS);
            }
            else if (nextNodeHasGlobalWire ||
                    ic == IntentCode.NODE_HLONG ||
                    ic == IntentCode.NODE_VLONG
            ) {
                TimingGroup newTS = new TimingGroup(timingModel);
                newTS.add(nextNode, ic);
                if (pip != null)
                    newTS.add(pip);
                newTS.computeTypes();
                timingModel.calcDelay(newTS);
                preResult.add(newTS);

            } else {
                PIP nextNextPip = null;

                for (Node nextNextNode : nextNode.getAllDownhillNodes()) {
                    for (PIP p : nextNode.getAllDownhillPIPs()) {
                        if (p.getStartNode().equals(nextNode) &&
                                p.getEndNode().equals(nextNextNode)) {
                            nextNextPip = p;
                            break;
                        }
                    }
                    nextNextNode = nextNextPip.getEndNode();

                    Wire[] nextNextWires = nextNextNode.getAllWiresInNode();
                    IntentCode nextNextIc = nextNextWires[0].getIntentCode();

                    TimingGroup newTS = new TimingGroup(timingModel);
                    newTS.add(nextNode, ic);
                    newTS.add(nextNextNode, nextNextIc);
                    if (pip != null)
                        newTS.add(pip);
                    newTS.add(nextNextPip);
                    newTS.computeTypes();
                    timingModel.calcDelay(newTS);
                    preResult.add(newTS);
                }
            }
        }
        return preResult.toArray(EMPTY_ARRAY);
    }


    /**
     * Used for adding a node into a TimingGroup.
     * @param n Node to be added.
     * @param c IntentCode is the Vivado-assigned Type for the given node.
     */
    public void add(Node n, IntentCode c) {
        nodes.add(n);
        if (c == IntentCode.NODE_PINFEED)
            hasPinFeed = true;
        nodeTypes.add(c);
        for (Wire w : n.getAllWiresInNode()) {
            if (w.getWireName().contains("_GLOBAL"))
                hasGlobalWire = true;
        }
    }

    /**
     * Used for adding a PIP into a TimingGroup.
     * @param p PIP to be added.
     */
    public void add(PIP p) {
        pips.add(p);
    }

    /**
     * Returns a String representation of this object that may be useful for debugging.
     * @return String representation.
     */
    public String toString() {
        boolean moreNodesThanPips = nodes.size() > pips.size();
        String result = "<";
        if (moreNodesThanPips) {
            for(int i=0; i<nodes.size(); i++) {
                result += "n";
                if (i < pips.size())
                    result += "p";
            }
            result += ">";
            result += ":" +nodeTypes.get(nodeTypes.size()-1);
        } else if (pips.size() == 1 && nodes.size() == 1) {
            result += "pn>:";
            result += nodeTypes.get(0);
        } else if (pips.size() == 2 && nodes.size() == 2) {
            result += "pnpn>:";
            result += nodeTypes.get(1);
        }
        return result;
    }

    /**
     * Computes the D (distance) term used by the TimingModel calculation.
     * @param n Given Node to use when checking the wire names.
     * @return The D term used by the TimingModel delay calculation.
     */
    int computeD(Node n) {
        int result = 0;
        int minRow = 1<<20;
        int maxRow = 0;
        int minCol = 1<<20;
        int maxCol = 0;
        List<Wire> wList = new LinkedList<>();
        for (Wire w : n.getAllWiresInNode()) {
            if (w.getWireName().contains("BEG")) {
                wList.add(0,w);
            }
            if (w.getWireName().contains("END")) {
                wList.add(w);
            }
        }
        for (Wire w1 : wList) {
            if (w1.getTile().getColumn() < minCol)
                minCol = w1.getTile().getColumn();
            if (w1.getTile().getColumn() > maxCol)
                maxCol = w1.getTile().getColumn();
            if (w1.getTile().getRow() < minRow)
                minRow = w1.getTile().getRow();
            if (w1.getTile().getRow() > maxRow)
                maxRow = w1.getTile().getRow();
        }
        int col1 = minCol;
        int row1 = minRow;
        int col2 = maxCol;
        int row2 = maxRow;
        if (groupWireDir == GroupWireDirection.HORIZONTAL && col1 < col2) {
            result += timingModel.computeHorizontalDistFromArray(col1, col2, groupDelayType);
        }
        if (groupWireDir == GroupWireDirection.VERTICAL && row1 < row2) {
            result += timingModel.computeVerticalDistFromArray(row1, row2, groupDelayType);
        }
        d = result;
        return result;
    }

    /**
     * Computes the TimingGroup GroupDelayType for this group.
     */
    public void computeTypes() {
        if (nodes.size() == 0) {
            return;
        }
        IntentCode nodeToCheckIntent;
        int nodeToCheckInx;
        if (nodes.size()>1 &&
                (nodeTypes.get(1)==IntentCode.NODE_PINBOUNCE ||
                        nodeTypes.get(0)==IntentCode.NODE_LOCAL)) {
            nodeToCheckInx = 1;
        } else {
            nodeToCheckInx = 0;
        }

        nodeToCheckIntent = nodeTypes.get(nodeToCheckInx);

        Wire[] wires;
        // FIXME: Written to but never used
        Tile t1, t2;
        String wName;

        switch(nodeToCheckIntent) {

            case NODE_PINBOUNCE:
                dist = 0;
                groupDelayType = GroupDelayType.PIN_BOUNCE;
                break;
            case NODE_SINGLE:
                dist = 1;
                wires = nodes.get(nodeToCheckInx).getAllWiresInNode();
                t1 = wires[0].getTile();
                t2 = wires[wires.length-1].getTile();
                wName = wires[0].getWireName();
                if (wName.startsWith("SS"))
                    direction = TimingDirection.SOUTH;
                else if (wName.startsWith("NN"))
                    direction = NORTH;
                else if (wName.startsWith("EE"))
                    direction = TimingDirection.EAST;
                else if (wName.startsWith("WW"))
                    direction = TimingDirection.WEST;
                if (t1 == t2) {
                    groupDelayType = GroupDelayType.INTERNAL;
                }
                else {
                    groupDelayType = GroupDelayType.SINGLE;
                    if (direction == NORTH ||
                            direction == TimingDirection.SOUTH) {
                        groupWireDir = GroupWireDirection.VERTICAL;
                        computeD(nodes.get(nodeToCheckInx));
                    }
                    else if (direction == TimingDirection.EAST ||
                            direction == TimingDirection.WEST) {
                        groupWireDir = GroupWireDirection.HORIZONTAL;
                        computeD(nodes.get(nodeToCheckInx));
                    }
                }
                break;

            case NODE_DOUBLE:
                dist = 2;
                groupDelayType = GroupDelayType.DOUBLE;
                wires = nodes.get(nodeToCheckInx).getAllWiresInNode();
                t1 = wires[0].getTile();
                t2 = wires[wires.length-1].getTile();
                wName = wires[0].getWireName();
                if (wName.startsWith("SS"))
                    direction = TimingDirection.SOUTH;
                else if (wName.startsWith("NN"))
                    direction = NORTH;
                else if (wName.startsWith("EE"))
                    direction = TimingDirection.EAST;
                else if (wName.startsWith("WW"))
                    direction = TimingDirection.WEST;
                if (direction == NORTH ||
                        direction == TimingDirection.SOUTH) {
                    groupWireDir = GroupWireDirection.VERTICAL;
                    computeD(nodes.get(nodeToCheckInx));
                }
                else if (direction == TimingDirection.EAST ||
                        direction == TimingDirection.WEST) {
                    groupWireDir = GroupWireDirection.HORIZONTAL;
                    computeD(nodes.get(nodeToCheckInx));
                }
                break;

            case NODE_HQUAD:
                dist = 4;
                groupDelayType = GroupDelayType.QUAD;
                wires = nodes.get(nodeToCheckInx).getAllWiresInNode();
                t1 = wires[0].getTile();
                t2 = wires[wires.length-1].getTile();
                wName = wires[0].getWireName();
                if (wName.startsWith("SS"))
                    direction = TimingDirection.SOUTH;
                else if (wName.startsWith("NN"))
                    direction = NORTH;
                else if (wName.startsWith("EE"))
                    direction = TimingDirection.EAST;
                else if (wName.startsWith("WW"))
                    direction = TimingDirection.WEST;
                if (direction == TimingDirection.EAST ||
                        direction == TimingDirection.WEST) {
                    groupWireDir = GroupWireDirection.HORIZONTAL;
                    computeD(nodes.get(nodeToCheckInx));
                }
                break;

            case NODE_VQUAD:
                dist = 4;
                groupDelayType = GroupDelayType.QUAD;
                wires = nodes.get(nodeToCheckInx).getAllWiresInNode();
                t1 = wires[0].getTile();
                t2 = wires[wires.length-1].getTile();
                wName = wires[0].getWireName();
                if (wName.startsWith("SS"))
                    direction = TimingDirection.SOUTH;
                else if (wName.startsWith("NN"))
                    direction = NORTH;
                else if (wName.startsWith("EE"))
                    direction = TimingDirection.EAST;
                else if (wName.startsWith("WW"))
                    direction = TimingDirection.WEST;
                if (direction == NORTH ||
                        direction == TimingDirection.SOUTH) {
                    groupWireDir = GroupWireDirection.VERTICAL;
                    computeD(nodes.get(nodeToCheckInx));
                }
                break;

            case NODE_HLONG:
                dist = 12;
                groupDelayType = GroupDelayType.LONG;
                wires = nodes.get(nodeToCheckInx).getAllWiresInNode();
                t1 = wires[0].getTile();
                t2 = wires[wires.length-1].getTile();
                wName = wires[0].getWireName();
                if (wName.startsWith("SS"))
                    direction = TimingDirection.SOUTH;
                else if (wName.startsWith("NN"))
                    direction = NORTH;
                else if (wName.startsWith("EE"))
                    direction = TimingDirection.EAST;
                else if (wName.startsWith("WW"))
                    direction = TimingDirection.WEST;
                if (direction == TimingDirection.EAST ||
                        direction == TimingDirection.WEST) {
                    groupWireDir = GroupWireDirection.HORIZONTAL;
                    computeD(nodes.get(nodeToCheckInx));
                }
                break;

            case NODE_VLONG:
                dist = 12;
                groupDelayType = GroupDelayType.LONG;
                wires = nodes.get(nodeToCheckInx).getAllWiresInNode();
                t1 = wires[0].getTile();
                t2 = wires[wires.length-1].getTile();
                wName = wires[0].getWireName();
                if (wName.startsWith("SS"))
                    direction = TimingDirection.SOUTH;
                else if (wName.startsWith("NN"))
                    direction = NORTH;
                else if (wName.startsWith("EE"))
                    direction = TimingDirection.EAST;
                else if (wName.startsWith("WW"))
                    direction = TimingDirection.WEST;
                if (direction == NORTH ||
                        direction == SOUTH) {
                    groupWireDir = GroupWireDirection.VERTICAL;
                    computeD(nodes.get(nodeToCheckInx));

                }
                break;
            case NODE_LOCAL:
                dist = 0;
                if (hasGlobalWire)
                    groupDelayType = GroupDelayType.GLOBAL;
                else
                    groupDelayType = GroupDelayType.OTHER;
                break;

            case NODE_PINFEED:
                dist = 0;
                groupDelayType = GroupDelayType.PINFEED;
                break;

            default:
                dist = 0;
                groupDelayType = GroupDelayType.OTHER;
        }
    }

    /**
     * This object implements the comparable object interface so that TimingGroup objects may be 
     * compared.  For example, this is used in the example Router to compare TimingGroups based on 
     * delay cost in picoseconds.
     * @param tg Second TimingGroup to compare this object to.
     * @return Returns -1 if this object has lower cost, 0 if the costs are the same, and 1 if this 
     * object has higher cost.
     */
    public int compareTo(TimingGroup tg) {
        int result = 0;
        if (cost < tg.cost) result = -1;
        if (cost > tg.cost) result = 1;
        return result;
    }

    /**
     * Returns whether this TimingGroup contains any PIPs.
     * @return Boolean indication of whether this object contains any PIPs.
     */
    public boolean hasPIPs() {
        return pips.size() > 0;
    }

    /**
     * Gets the list of nodes in the timing group.
     * @return The list of nodes in the timing group
     */
    public List<Node> getNodes() {
    	return nodes;
    }
    
    /**
     * Gets the node in the timing group at the specified index
     * @param i Index of the node to get.
     * @return Node at the index i of this timing group
     */
    public Node getNode(int i) {
    	return nodes.get(i);
    }
    
    /**
     * Gets the last node in the timing group
     * @return The last node in the timing group
     */
    public Node getLastNode() {
    	return nodes.get(nodes.size() - 1);
    }
    
    public List<PIP> getPIPs() {
    	return pips;
    }
    
    public PIP getPIP(int i) {
    	return pips.get(i);
    }
    
    public PIP getLastPIP() {
    	return pips.get(pips.size()-1);
    }
    
    public List<IntentCode> getNodeTypes() {
    	return nodeTypes; 
    }
    
    public IntentCode getNodeType(int i) {
    	return nodeTypes.get(i);
    }
    
    public GroupDelayType getDelayType() {
    	return groupDelayType; 
    }
    
    public GroupWireDirection getWireDirection() {
    	return groupWireDir;
    }
    
    public TimingDirection getDirection() {
    	return direction;
    }
    
    public boolean isInitialGroup() {
    	return isInitialGroup;
    }
    
    public boolean isFinalGroup() {
    	return isFinalGroup;
    }
    
    public void setInitialGroup(boolean value) {
    	isInitialGroup = value;
    }
    
    public void setFinalGroup(boolean value) {
    	isFinalGroup = value;
    }
    
    public boolean hasPinFeed() {
    	return hasPinFeed;
    }  
}
=======
/*
 * Copyright (c) 2019-2022, Xilinx, Inc.
 * Copyright (c) 2022, Advanced Micro Devices, Inc.
 * All rights reserved.
 *
 * This file is part of RapidWright.
 *
 * Licensed under the Apache License, Version 2.0 (the "License");
 * you may not use this file except in compliance with the License.
 * You may obtain a copy of the License at
 *
 *     http://www.apache.org/licenses/LICENSE-2.0
 *
 * Unless required by applicable law or agreed to in writing, software
 * distributed under the License is distributed on an "AS IS" BASIS,
 * WITHOUT WARRANTIES OR CONDITIONS OF ANY KIND, either express or implied.
 * See the License for the specific language governing permissions and
 * limitations under the License.
 *
 */

package com.xilinx.rapidwright.timing;

import com.xilinx.rapidwright.design.SitePinInst;
import com.xilinx.rapidwright.device.IntentCode;
import com.xilinx.rapidwright.device.Node;
import com.xilinx.rapidwright.device.PIP;
import com.xilinx.rapidwright.device.Tile;
import com.xilinx.rapidwright.device.Wire;

import static com.xilinx.rapidwright.timing.TimingDirection.NORTH;
import static com.xilinx.rapidwright.timing.TimingDirection.SOUTH;

import java.util.ArrayList;
import java.util.LinkedList;
import java.util.List;


/**
 * A TimingGroup is our main hardware abstraction proposed by our FPT'19 paper: a TimingGroup
 * abstracts over a set of connected PIPs, Nodes, and pins in order to create a coarser grain unit
 * for which we calculate the delay.
 */
public class TimingGroup implements Comparable<TimingGroup> {

    private TimingModel timingModel;
    private List<Node> nodes;
    private List<PIP> pips;
    private List<IntentCode> nodeTypes;
    private GroupDelayType groupDelayType;
    private GroupWireDirection groupWireDir;
    private TimingDirection direction;
    private boolean isInitialGroup = false;
    private boolean isFinalGroup = false;
    private boolean hasGlobalWire = false;
    private boolean hasPinFeed = false;

    /**
     * Term "D" that is used within the delay calculation
     */
    public int d;

    /**
     * This is the distance of the TimingGroup corresponding to its wire length type.
     */
    public int dist;
    public float delay;
    public float cost;
    public int sameSpotCounter;

    /**
     * Default constructor used by the TimingModel to create a TimingGroup.
     * @param timingModel Reference to the TimingModel.
     */
    public TimingGroup(TimingModel timingModel) {
        this.sameSpotCounter = 0;
        this.timingModel = timingModel;
        this.nodes = new LinkedList<>();
        this.pips = new LinkedList<>();
        this.nodeTypes = new LinkedList<>();
        this.isInitialGroup = false;
        this.isFinalGroup = false;
        this.hasGlobalWire = false;
    }

    /**
     * Constructor used for Router example to create a TimingGroup, starting at a given SitePinInst.
     * @param startPin Starting SitePinInst for the TimingGroup.
     * @param timingModel Reference to the current TimingModel.
     */
    public TimingGroup(SitePinInst startPin, TimingModel timingModel) {
        this.sameSpotCounter = 0;
        this.timingModel = timingModel;
        this.nodes = new LinkedList<>();
        this.pips = new LinkedList<>();
        this.nodeTypes = new LinkedList<>();
        this.isInitialGroup = true;
        this.isFinalGroup = false;
        this.hasGlobalWire = false;
        Node node = startPin.getConnectedNode();
        if (node != null) {
            Wire[] wires = node.getAllWiresInNode();
            IntentCode ic = wires[0].getIntentCode();
            add(startPin.getConnectedNode(),ic);
        }
        computeTypes();
        timingModel.calcDelay(this);
    }

    /**
     * Method used by the Router example to get the downhill TimingGroups from a given TimingGroup.
     * For example a user may create a TimingGroup at a given SitePinInst using that constructor,
     * and then request the possible downhill TimingGroups using this method.  The resulting array
     * of TimingGroups can easily be filtered using the "filter" method within TimingModel.
     * @return Array of downhill/adjacent TimingGroups from the current TimingGroup
     */
    public TimingGroup[] getNextTimingGroups() {
        List<TimingGroup> preResult = new ArrayList<>();
        Node prevLastNode = nodes.get(nodes.size()-1);
        List<Node> downhillNodes = prevLastNode.getAllDownhillNodes();
        for (Node nextNode : downhillNodes) {
            Wire[] wires = nextNode.getAllWiresInNode();
            IntentCode ic = wires[0].getIntentCode();
            PIP pip = null;

            for (PIP p : prevLastNode.getAllDownhillPIPs()) {
                Node startNode = p.getStartNode();
                Node endNode = p.getEndNode();
                if (startNode.equals(prevLastNode) &&
                        endNode.equals(nextNode)) {
                    pip = p;
                    break;
                }
            }
            if (pip != null && !pip.getStartNode().equals(prevLastNode))
                continue;

            boolean nextNodeHasGlobalWire = false;
            for (Wire w : nextNode.getAllWiresInNode()) {
                if (w.getWireName().contains("_GLOBAL"))
                    nextNodeHasGlobalWire = true;
            }
            if (ic == IntentCode.NODE_CLE_OUTPUT) {
                TimingGroup newTS = new TimingGroup(timingModel);
                newTS.add(nextNode, ic);
                newTS.computeTypes();
                timingModel.calcDelay(newTS);
                preResult.add(newTS);
            }
            else if (nextNodeHasGlobalWire ||
                    ic == IntentCode.NODE_HLONG ||
                    ic == IntentCode.NODE_VLONG
            ) {
                TimingGroup newTS = new TimingGroup(timingModel);
                newTS.add(nextNode, ic);
                if (pip != null)
                    newTS.add(pip);
                newTS.computeTypes();
                timingModel.calcDelay(newTS);
                preResult.add(newTS);

            } else {
                PIP nextNextPip = null;

                for (Node nextNextNode : nextNode.getAllDownhillNodes()) {
                    for (PIP p : nextNode.getAllDownhillPIPs()) {
                        if (p.getStartNode().equals(nextNode) &&
                                p.getEndNode().equals(nextNextNode)) {
                            nextNextPip = p;
                            break;
                        }
                    }
                    nextNextNode = nextNextPip.getEndNode();

                    Wire[] nextNextWires = nextNextNode.getAllWiresInNode();
                    IntentCode nextNextIc = nextNextWires[0].getIntentCode();

                    TimingGroup newTS = new TimingGroup(timingModel);
                    newTS.add(nextNode, ic);
                    newTS.add(nextNextNode, nextNextIc);
                    if (pip != null)
                        newTS.add(pip);
                    if (nextNextPip != null)
                        newTS.add(nextNextPip);
                    newTS.computeTypes();
                    timingModel.calcDelay(newTS);
                    preResult.add(newTS);
                }
                if (nextNextPip == null) {
                    continue;
                }
            }
        }
        TimingGroup[] result = preResult.toArray(new TimingGroup[preResult.size()]);
        return result;
    }


    /**
     * Used for adding a node into a TimingGroup.
     * @param n Node to be added.
     * @param c IntentCode is the Vivado-assigned Type for the given node.
     */
    public void add(Node n, IntentCode c) {
        nodes.add(n);
        if (c == IntentCode.NODE_PINFEED)
            hasPinFeed = true;
        nodeTypes.add(c);
        for (Wire w : n.getAllWiresInNode()) {
            if (w.getWireName().contains("_GLOBAL"))
                hasGlobalWire = true;
        }
    }

    /**
     * Used for adding a PIP into a TimingGroup.
     * @param p PIP to be added.
     */
    public void add(PIP p) {
        pips.add(p);
    }

    /**
     * Returns a String representation of this object that may be useful for debugging.
     * @return String representation.
     */
    public String toString() {
        boolean moreNodesThanPips = nodes.size() > pips.size();
        String result = "<";
        if (moreNodesThanPips) {
            for (int i=0; i<nodes.size(); i++) {
                result += "n";
                if (i < pips.size())
                    result += "p";
            }
            result += ">";
            result += ":" +nodeTypes.get(nodeTypes.size()-1);
        } else if (pips.size() == 1 && nodes.size() == 1) {
            result += "pn>:";
            result += nodeTypes.get(0);
        } else if (pips.size() == 2 && nodes.size() == 2) {
            result += "pnpn>:";
            result += nodeTypes.get(1);
        }
        return result;
    }

    /**
     * Computes the D (distance) term used by the TimingModel calculation.
     * @param n Given Node to use when checking the wire names.
     * @return The D term used by the TimingModel delay calculation.
     */
    int computeD(Node n) {
        int result = 0;
        int minRow = 1<<20;
        int maxRow = 0;
        int minCol = 1<<20;
        int maxCol = 0;
        List<Wire> wList = new LinkedList<>();
        for (Wire w : n.getAllWiresInNode()) {
            if (w.getWireName().contains("BEG")) {
                wList.add(0,w);
            }
            if (w.getWireName().contains("END")) {
                wList.add(w);
            }
        }
        for (Wire w1 : wList) {
            if (w1.getTile().getColumn() < minCol)
                minCol = w1.getTile().getColumn();
            if (w1.getTile().getColumn() > maxCol)
                maxCol = w1.getTile().getColumn();
            if (w1.getTile().getRow() < minRow)
                minRow = w1.getTile().getRow();
            if (w1.getTile().getRow() > maxRow)
                maxRow = w1.getTile().getRow();
        }
        int col1 = minCol;
        int row1 = minRow;
        int col2 = maxCol;
        int row2 = maxRow;
        if (groupWireDir == GroupWireDirection.HORIZONTAL && col1 < col2) {
            result += timingModel.computeHorizontalDistFromArray(col1, col2, groupDelayType);
        }
        if (groupWireDir == GroupWireDirection.VERTICAL && row1 < row2) {
            result += timingModel.computeVerticalDistFromArray(row1, row2, groupDelayType);
        }
        this.d = result;
        return result;
    }

    /**
     * Computes the TimingGroup GroupDelayType for this group.
     */
    public void computeTypes() {
        if (nodes.size() == 0) {
            return;
        }
        IntentCode nodeToCheckIntent = null;
        int nodeToCheckInx = -1;
        if (nodes.size()>1 &&
                (nodeTypes.get(1)==IntentCode.NODE_PINBOUNCE ||
                        nodeTypes.get(0)==IntentCode.NODE_LOCAL)) {
            nodeToCheckInx = 1;
        } else {
            nodeToCheckInx = 0;
        }

        nodeToCheckIntent = nodeTypes.get(nodeToCheckInx);

        Wire[] wires;
        Tile t1, t2;
        String wName = "";

        switch(nodeToCheckIntent) {

            case NODE_PINBOUNCE:
                dist = 0;
                groupDelayType = GroupDelayType.PIN_BOUNCE;
                break;
            case NODE_SINGLE:
                dist = 1;
                wires = nodes.get(nodeToCheckInx).getAllWiresInNode();
                t1 = wires[0].getTile();
                t2 = wires[wires.length-1].getTile();
                wName = wires[0].getWireName();
                if (wName.startsWith("SS"))
                    direction = TimingDirection.SOUTH;
                else if (wName.startsWith("NN"))
                    direction = NORTH;
                else if (wName.startsWith("EE"))
                    direction = TimingDirection.EAST;
                else if (wName.startsWith("WW"))
                    direction = TimingDirection.WEST;
                if (t1 == t2) {
                    groupDelayType = GroupDelayType.INTERNAL;
                }
                else {
                    groupDelayType = GroupDelayType.SINGLE;
                    if (direction == NORTH ||
                            direction == TimingDirection.SOUTH) {
                        groupWireDir = GroupWireDirection.VERTICAL;
                        computeD(nodes.get(nodeToCheckInx));
                    }
                    else if (direction == TimingDirection.EAST ||
                            direction == TimingDirection.WEST) {
                        groupWireDir = GroupWireDirection.HORIZONTAL;
                        computeD(nodes.get(nodeToCheckInx));
                    }
                }
                break;

            case NODE_DOUBLE:
                dist = 2;
                groupDelayType = GroupDelayType.DOUBLE;
                wires = nodes.get(nodeToCheckInx).getAllWiresInNode();
                t1 = wires[0].getTile();
                t2 = wires[wires.length-1].getTile();
                wName = wires[0].getWireName();
                if (wName.startsWith("SS"))
                    direction = TimingDirection.SOUTH;
                else if (wName.startsWith("NN"))
                    direction = NORTH;
                else if (wName.startsWith("EE"))
                    direction = TimingDirection.EAST;
                else if (wName.startsWith("WW"))
                    direction = TimingDirection.WEST;
                if (direction == NORTH ||
                        direction == TimingDirection.SOUTH) {
                    groupWireDir = GroupWireDirection.VERTICAL;
                    computeD(nodes.get(nodeToCheckInx));
                }
                else if (direction == TimingDirection.EAST ||
                        direction == TimingDirection.WEST) {
                    groupWireDir = GroupWireDirection.HORIZONTAL;
                    computeD(nodes.get(nodeToCheckInx));
                }
                break;

            case NODE_HQUAD:
                dist = 4;
                groupDelayType = GroupDelayType.QUAD;
                wires = nodes.get(nodeToCheckInx).getAllWiresInNode();
                t1 = wires[0].getTile();
                t2 = wires[wires.length-1].getTile();
                wName = wires[0].getWireName();
                if (wName.startsWith("SS"))
                    direction = TimingDirection.SOUTH;
                else if (wName.startsWith("NN"))
                    direction = NORTH;
                else if (wName.startsWith("EE"))
                    direction = TimingDirection.EAST;
                else if (wName.startsWith("WW"))
                    direction = TimingDirection.WEST;
                if (direction == TimingDirection.EAST ||
                        direction == TimingDirection.WEST) {
                    groupWireDir = GroupWireDirection.HORIZONTAL;
                    computeD(nodes.get(nodeToCheckInx));
                }
                break;

            case NODE_VQUAD:
                dist = 4;
                groupDelayType = GroupDelayType.QUAD;
                wires = nodes.get(nodeToCheckInx).getAllWiresInNode();
                t1 = wires[0].getTile();
                t2 = wires[wires.length-1].getTile();
                wName = wires[0].getWireName();
                if (wName.startsWith("SS"))
                    direction = TimingDirection.SOUTH;
                else if (wName.startsWith("NN"))
                    direction = NORTH;
                else if (wName.startsWith("EE"))
                    direction = TimingDirection.EAST;
                else if (wName.startsWith("WW"))
                    direction = TimingDirection.WEST;
                if (direction == NORTH ||
                        direction == TimingDirection.SOUTH) {
                    groupWireDir = GroupWireDirection.VERTICAL;
                    computeD(nodes.get(nodeToCheckInx));
                }
                break;

            case NODE_HLONG:
                dist = 12;
                groupDelayType = GroupDelayType.LONG;
                wires = nodes.get(nodeToCheckInx).getAllWiresInNode();
                t1 = wires[0].getTile();
                t2 = wires[wires.length-1].getTile();
                wName = wires[0].getWireName();
                if (wName.startsWith("SS"))
                    direction = TimingDirection.SOUTH;
                else if (wName.startsWith("NN"))
                    direction = NORTH;
                else if (wName.startsWith("EE"))
                    direction = TimingDirection.EAST;
                else if (wName.startsWith("WW"))
                    direction = TimingDirection.WEST;
                if (direction == TimingDirection.EAST ||
                        direction == TimingDirection.WEST) {
                    groupWireDir = GroupWireDirection.HORIZONTAL;
                    computeD(nodes.get(nodeToCheckInx));
                }
                break;

            case NODE_VLONG:
                dist = 12;
                groupDelayType = GroupDelayType.LONG;
                wires = nodes.get(nodeToCheckInx).getAllWiresInNode();
                t1 = wires[0].getTile();
                t2 = wires[wires.length-1].getTile();
                wName = wires[0].getWireName();
                if (wName.startsWith("SS"))
                    direction = TimingDirection.SOUTH;
                else if (wName.startsWith("NN"))
                    direction = NORTH;
                else if (wName.startsWith("EE"))
                    direction = TimingDirection.EAST;
                else if (wName.startsWith("WW"))
                    direction = TimingDirection.WEST;
                if (direction == NORTH ||
                        direction == SOUTH) {
                    groupWireDir = GroupWireDirection.VERTICAL;
                    computeD(nodes.get(nodeToCheckInx));

                }
                break;
            case NODE_LOCAL:
                dist = 0;
                if (hasGlobalWire)
                    groupDelayType = GroupDelayType.GLOBAL;
                else
                    groupDelayType = GroupDelayType.OTHER;
                break;

            case NODE_PINFEED:
                dist = 0;
                groupDelayType = GroupDelayType.PINFEED;
                break;

            default:
                dist = 0;
                groupDelayType = GroupDelayType.OTHER;
        }
    }

    /**
     * This object implements the comparable object interface so that TimingGroup objects may be
     * compared.  For example, this is used in the example Router to compare TimingGroups based on
     * delay cost in picoseconds.
     * @param tg Second TimingGroup to compare this object to.
     * @return Returns -1 if this object has lower cost, 0 if the costs are the same, and 1 if this
     * object has higher cost.
     */
    public int compareTo(TimingGroup tg) {
        int result = 0;
        if (cost < tg.cost) result = -1;
        if (cost > tg.cost) result = 1;
        return result;
    }

    /**
     * Returns whether this TimingGroup contains any PIPs.
     * @return Boolean indication of whether this object contains any PIPs.
     */
    public boolean hasPIPs() {
        return pips.size() > 0;
    }

    /**
     * Gets the list of nodes in the timing group.
     * @return The list of nodes in the timing group
     */
    public List<Node> getNodes() {
        return nodes;
    }

    /**
     * Gets the node in the timing group at the specified index
     * @param i Index of the node to get.
     * @return Node at the index i of this timing group
     */
    public Node getNode(int i) {
        return nodes.get(i);
    }

    /**
     * Gets the last node in the timing group
     * @return The last node in the timing group
     */
    public Node getLastNode() {
        return nodes.get(nodes.size() - 1);
    }

    public List<PIP> getPIPs() {
        return pips;
    }

    public PIP getPIP(int i) {
        return pips.get(i);
    }

    public PIP getLastPIP() {
        return pips.get(pips.size()-1);
    }

    public List<IntentCode> getNodeTypes() {
        return nodeTypes;
    }

    public IntentCode getNodeType(int i) {
        return nodeTypes.get(i);
    }

    public GroupDelayType getDelayType() {
        return groupDelayType;
    }

    public GroupWireDirection getWireDirection() {
        return groupWireDir;
    }

    public TimingDirection getDirection() {
        return direction;
    }

    public boolean isInitialGroup() {
        return isInitialGroup;
    }

    public boolean isFinalGroup() {
        return isFinalGroup;
    }

    public void setInitialGroup(boolean value) {
        isInitialGroup = value;
    }

    public void setFinalGroup(boolean value) {
        isFinalGroup = value;
    }

    public boolean hasPinFeed() {
        return hasPinFeed;
    }
}
>>>>>>> f5930b27
<|MERGE_RESOLUTION|>--- conflicted
+++ resolved
@@ -1,1166 +1,577 @@
-<<<<<<< HEAD
-/*
- * Copyright (c) 2019 Xilinx, Inc.
- * All rights reserved.
- *
- * This file is part of RapidWright.
- *
- * Licensed under the Apache License, Version 2.0 (the "License");
- * you may not use this file except in compliance with the License.
- * You may obtain a copy of the License at
- *
- *     http://www.apache.org/licenses/LICENSE-2.0
- *
- * Unless required by applicable law or agreed to in writing, software
- * distributed under the License is distributed on an "AS IS" BASIS,
- * WITHOUT WARRANTIES OR CONDITIONS OF ANY KIND, either express or implied.
- * See the License for the specific language governing permissions and
- * limitations under the License.
- *
- */
-
-package com.xilinx.rapidwright.timing;
-
-import com.xilinx.rapidwright.design.SitePinInst;
-import com.xilinx.rapidwright.device.IntentCode;
-import com.xilinx.rapidwright.device.Node;
-import com.xilinx.rapidwright.device.PIP;
-import com.xilinx.rapidwright.device.Tile;
-import com.xilinx.rapidwright.device.Wire;
-
-import static com.xilinx.rapidwright.timing.TimingDirection.NORTH;
-import static com.xilinx.rapidwright.timing.TimingDirection.SOUTH;
-
-import java.util.ArrayList;
-import java.util.LinkedList;
-import java.util.List;
-
-
-/**
- * A TimingGroup is our main hardware abstraction proposed by our FPT'19 paper: a TimingGroup 
- * abstracts over a set of connected PIPs, Nodes, and pins in order to create a coarser grain unit 
- * for which we calculate the delay.
- */
-public class TimingGroup implements Comparable<TimingGroup> {
-
-    private TimingModel timingModel;
-    private List<Node> nodes;
-    private List<PIP> pips;
-    private List<IntentCode> nodeTypes;
-    private GroupDelayType groupDelayType;
-    private GroupWireDirection groupWireDir;
-    private TimingDirection direction;
-    private boolean isInitialGroup;
-    private boolean isFinalGroup;
-    private boolean hasGlobalWire;
-    private boolean hasPinFeed = false;
-
-    /**
-     * Term "D" that is used within the delay calculation
-     */
-    public int d;
-
-    /**
-     * This is the distance of the TimingGroup corresponding to its wire length type.
-     */
-    public int dist;
-    public float delay;
-    public float cost;
-    public int sameSpotCounter;
-
-    /** Memoized static array for use by Collection.toArray() or similar */
-    public final static TimingGroup[] EMPTY_ARRAY = new TimingGroup[0];
-
-    /**
-     * Default constructor used by the TimingModel to create a TimingGroup.
-     * @param timingModel Reference to the TimingModel.
-     */
-    public TimingGroup(TimingModel timingModel) {
-        sameSpotCounter = 0;
-        this.timingModel = timingModel;
-        nodes = new LinkedList<>();
-        pips = new LinkedList<>();
-        nodeTypes = new LinkedList<>();
-        isInitialGroup = false;
-        isFinalGroup = false;
-        hasGlobalWire = false;
-    }
-
-    /**
-     * Constructor used for Router example to create a TimingGroup, starting at a given SitePinInst.
-     * @param startPin Starting SitePinInst for the TimingGroup.
-     * @param timingModel Reference to the current TimingModel.
-     */
-    public TimingGroup(SitePinInst startPin, TimingModel timingModel) {
-        this(timingModel);
-        Node node = startPin.getConnectedNode();
-        if (node != null) {
-            Wire[] wires = node.getAllWiresInNode();
-            IntentCode ic = wires[0].getIntentCode();
-            add(startPin.getConnectedNode(),ic);
-        }
-        computeTypes();
-        timingModel.calcDelay(this);
-    }
-
-    /**
-     * Method used by the Router example to get the downhill TimingGroups from a given TimingGroup.  
-     * For example a user may create a TimingGroup at a given SitePinInst using that constructor, 
-     * and then request the possible downhill TimingGroups using this method.  The resulting array 
-     * of TimingGroups can easily be filtered using the "filter" method within TimingModel.
-     * @return Array of downhill/adjacent TimingGroups from the current TimingGroup
-     */
-    public TimingGroup[] getNextTimingGroups() {
-        List<TimingGroup> preResult = new ArrayList<>();
-        Node prevLastNode = nodes.get(nodes.size()-1);
-        List<Node> downhillNodes = prevLastNode.getAllDownhillNodes();
-        for (Node nextNode : downhillNodes) {
-            Wire[] wires = nextNode.getAllWiresInNode();
-            IntentCode ic = wires[0].getIntentCode();
-            PIP pip = null;
-
-            for (PIP p : prevLastNode.getAllDownhillPIPs()) {
-                Node startNode = p.getStartNode();
-                Node endNode = p.getEndNode();
-                if (startNode.equals(prevLastNode) &&
-                        endNode.equals(nextNode)) {
-                    pip = p;
-                    break;
-                }
-            }
-            if (pip != null && !pip.getStartNode().equals(prevLastNode))
-                continue;
-
-            boolean nextNodeHasGlobalWire = false;
-            for (Wire w : nextNode.getAllWiresInNode()) {
-                if (w.getWireName().contains("_GLOBAL"))
-                    nextNodeHasGlobalWire = true;
-            }
-            if (ic == IntentCode.NODE_CLE_OUTPUT) {
-                TimingGroup newTS = new TimingGroup(timingModel);
-                newTS.add(nextNode, ic);
-                newTS.computeTypes();
-                timingModel.calcDelay(newTS);
-                preResult.add(newTS);
-            }
-            else if (nextNodeHasGlobalWire ||
-                    ic == IntentCode.NODE_HLONG ||
-                    ic == IntentCode.NODE_VLONG
-            ) {
-                TimingGroup newTS = new TimingGroup(timingModel);
-                newTS.add(nextNode, ic);
-                if (pip != null)
-                    newTS.add(pip);
-                newTS.computeTypes();
-                timingModel.calcDelay(newTS);
-                preResult.add(newTS);
-
-            } else {
-                PIP nextNextPip = null;
-
-                for (Node nextNextNode : nextNode.getAllDownhillNodes()) {
-                    for (PIP p : nextNode.getAllDownhillPIPs()) {
-                        if (p.getStartNode().equals(nextNode) &&
-                                p.getEndNode().equals(nextNextNode)) {
-                            nextNextPip = p;
-                            break;
-                        }
-                    }
-                    nextNextNode = nextNextPip.getEndNode();
-
-                    Wire[] nextNextWires = nextNextNode.getAllWiresInNode();
-                    IntentCode nextNextIc = nextNextWires[0].getIntentCode();
-
-                    TimingGroup newTS = new TimingGroup(timingModel);
-                    newTS.add(nextNode, ic);
-                    newTS.add(nextNextNode, nextNextIc);
-                    if (pip != null)
-                        newTS.add(pip);
-                    newTS.add(nextNextPip);
-                    newTS.computeTypes();
-                    timingModel.calcDelay(newTS);
-                    preResult.add(newTS);
-                }
-            }
-        }
-        return preResult.toArray(EMPTY_ARRAY);
-    }
-
-
-    /**
-     * Used for adding a node into a TimingGroup.
-     * @param n Node to be added.
-     * @param c IntentCode is the Vivado-assigned Type for the given node.
-     */
-    public void add(Node n, IntentCode c) {
-        nodes.add(n);
-        if (c == IntentCode.NODE_PINFEED)
-            hasPinFeed = true;
-        nodeTypes.add(c);
-        for (Wire w : n.getAllWiresInNode()) {
-            if (w.getWireName().contains("_GLOBAL"))
-                hasGlobalWire = true;
-        }
-    }
-
-    /**
-     * Used for adding a PIP into a TimingGroup.
-     * @param p PIP to be added.
-     */
-    public void add(PIP p) {
-        pips.add(p);
-    }
-
-    /**
-     * Returns a String representation of this object that may be useful for debugging.
-     * @return String representation.
-     */
-    public String toString() {
-        boolean moreNodesThanPips = nodes.size() > pips.size();
-        String result = "<";
-        if (moreNodesThanPips) {
-            for(int i=0; i<nodes.size(); i++) {
-                result += "n";
-                if (i < pips.size())
-                    result += "p";
-            }
-            result += ">";
-            result += ":" +nodeTypes.get(nodeTypes.size()-1);
-        } else if (pips.size() == 1 && nodes.size() == 1) {
-            result += "pn>:";
-            result += nodeTypes.get(0);
-        } else if (pips.size() == 2 && nodes.size() == 2) {
-            result += "pnpn>:";
-            result += nodeTypes.get(1);
-        }
-        return result;
-    }
-
-    /**
-     * Computes the D (distance) term used by the TimingModel calculation.
-     * @param n Given Node to use when checking the wire names.
-     * @return The D term used by the TimingModel delay calculation.
-     */
-    int computeD(Node n) {
-        int result = 0;
-        int minRow = 1<<20;
-        int maxRow = 0;
-        int minCol = 1<<20;
-        int maxCol = 0;
-        List<Wire> wList = new LinkedList<>();
-        for (Wire w : n.getAllWiresInNode()) {
-            if (w.getWireName().contains("BEG")) {
-                wList.add(0,w);
-            }
-            if (w.getWireName().contains("END")) {
-                wList.add(w);
-            }
-        }
-        for (Wire w1 : wList) {
-            if (w1.getTile().getColumn() < minCol)
-                minCol = w1.getTile().getColumn();
-            if (w1.getTile().getColumn() > maxCol)
-                maxCol = w1.getTile().getColumn();
-            if (w1.getTile().getRow() < minRow)
-                minRow = w1.getTile().getRow();
-            if (w1.getTile().getRow() > maxRow)
-                maxRow = w1.getTile().getRow();
-        }
-        int col1 = minCol;
-        int row1 = minRow;
-        int col2 = maxCol;
-        int row2 = maxRow;
-        if (groupWireDir == GroupWireDirection.HORIZONTAL && col1 < col2) {
-            result += timingModel.computeHorizontalDistFromArray(col1, col2, groupDelayType);
-        }
-        if (groupWireDir == GroupWireDirection.VERTICAL && row1 < row2) {
-            result += timingModel.computeVerticalDistFromArray(row1, row2, groupDelayType);
-        }
-        d = result;
-        return result;
-    }
-
-    /**
-     * Computes the TimingGroup GroupDelayType for this group.
-     */
-    public void computeTypes() {
-        if (nodes.size() == 0) {
-            return;
-        }
-        IntentCode nodeToCheckIntent;
-        int nodeToCheckInx;
-        if (nodes.size()>1 &&
-                (nodeTypes.get(1)==IntentCode.NODE_PINBOUNCE ||
-                        nodeTypes.get(0)==IntentCode.NODE_LOCAL)) {
-            nodeToCheckInx = 1;
-        } else {
-            nodeToCheckInx = 0;
-        }
-
-        nodeToCheckIntent = nodeTypes.get(nodeToCheckInx);
-
-        Wire[] wires;
-        // FIXME: Written to but never used
-        Tile t1, t2;
-        String wName;
-
-        switch(nodeToCheckIntent) {
-
-            case NODE_PINBOUNCE:
-                dist = 0;
-                groupDelayType = GroupDelayType.PIN_BOUNCE;
-                break;
-            case NODE_SINGLE:
-                dist = 1;
-                wires = nodes.get(nodeToCheckInx).getAllWiresInNode();
-                t1 = wires[0].getTile();
-                t2 = wires[wires.length-1].getTile();
-                wName = wires[0].getWireName();
-                if (wName.startsWith("SS"))
-                    direction = TimingDirection.SOUTH;
-                else if (wName.startsWith("NN"))
-                    direction = NORTH;
-                else if (wName.startsWith("EE"))
-                    direction = TimingDirection.EAST;
-                else if (wName.startsWith("WW"))
-                    direction = TimingDirection.WEST;
-                if (t1 == t2) {
-                    groupDelayType = GroupDelayType.INTERNAL;
-                }
-                else {
-                    groupDelayType = GroupDelayType.SINGLE;
-                    if (direction == NORTH ||
-                            direction == TimingDirection.SOUTH) {
-                        groupWireDir = GroupWireDirection.VERTICAL;
-                        computeD(nodes.get(nodeToCheckInx));
-                    }
-                    else if (direction == TimingDirection.EAST ||
-                            direction == TimingDirection.WEST) {
-                        groupWireDir = GroupWireDirection.HORIZONTAL;
-                        computeD(nodes.get(nodeToCheckInx));
-                    }
-                }
-                break;
-
-            case NODE_DOUBLE:
-                dist = 2;
-                groupDelayType = GroupDelayType.DOUBLE;
-                wires = nodes.get(nodeToCheckInx).getAllWiresInNode();
-                t1 = wires[0].getTile();
-                t2 = wires[wires.length-1].getTile();
-                wName = wires[0].getWireName();
-                if (wName.startsWith("SS"))
-                    direction = TimingDirection.SOUTH;
-                else if (wName.startsWith("NN"))
-                    direction = NORTH;
-                else if (wName.startsWith("EE"))
-                    direction = TimingDirection.EAST;
-                else if (wName.startsWith("WW"))
-                    direction = TimingDirection.WEST;
-                if (direction == NORTH ||
-                        direction == TimingDirection.SOUTH) {
-                    groupWireDir = GroupWireDirection.VERTICAL;
-                    computeD(nodes.get(nodeToCheckInx));
-                }
-                else if (direction == TimingDirection.EAST ||
-                        direction == TimingDirection.WEST) {
-                    groupWireDir = GroupWireDirection.HORIZONTAL;
-                    computeD(nodes.get(nodeToCheckInx));
-                }
-                break;
-
-            case NODE_HQUAD:
-                dist = 4;
-                groupDelayType = GroupDelayType.QUAD;
-                wires = nodes.get(nodeToCheckInx).getAllWiresInNode();
-                t1 = wires[0].getTile();
-                t2 = wires[wires.length-1].getTile();
-                wName = wires[0].getWireName();
-                if (wName.startsWith("SS"))
-                    direction = TimingDirection.SOUTH;
-                else if (wName.startsWith("NN"))
-                    direction = NORTH;
-                else if (wName.startsWith("EE"))
-                    direction = TimingDirection.EAST;
-                else if (wName.startsWith("WW"))
-                    direction = TimingDirection.WEST;
-                if (direction == TimingDirection.EAST ||
-                        direction == TimingDirection.WEST) {
-                    groupWireDir = GroupWireDirection.HORIZONTAL;
-                    computeD(nodes.get(nodeToCheckInx));
-                }
-                break;
-
-            case NODE_VQUAD:
-                dist = 4;
-                groupDelayType = GroupDelayType.QUAD;
-                wires = nodes.get(nodeToCheckInx).getAllWiresInNode();
-                t1 = wires[0].getTile();
-                t2 = wires[wires.length-1].getTile();
-                wName = wires[0].getWireName();
-                if (wName.startsWith("SS"))
-                    direction = TimingDirection.SOUTH;
-                else if (wName.startsWith("NN"))
-                    direction = NORTH;
-                else if (wName.startsWith("EE"))
-                    direction = TimingDirection.EAST;
-                else if (wName.startsWith("WW"))
-                    direction = TimingDirection.WEST;
-                if (direction == NORTH ||
-                        direction == TimingDirection.SOUTH) {
-                    groupWireDir = GroupWireDirection.VERTICAL;
-                    computeD(nodes.get(nodeToCheckInx));
-                }
-                break;
-
-            case NODE_HLONG:
-                dist = 12;
-                groupDelayType = GroupDelayType.LONG;
-                wires = nodes.get(nodeToCheckInx).getAllWiresInNode();
-                t1 = wires[0].getTile();
-                t2 = wires[wires.length-1].getTile();
-                wName = wires[0].getWireName();
-                if (wName.startsWith("SS"))
-                    direction = TimingDirection.SOUTH;
-                else if (wName.startsWith("NN"))
-                    direction = NORTH;
-                else if (wName.startsWith("EE"))
-                    direction = TimingDirection.EAST;
-                else if (wName.startsWith("WW"))
-                    direction = TimingDirection.WEST;
-                if (direction == TimingDirection.EAST ||
-                        direction == TimingDirection.WEST) {
-                    groupWireDir = GroupWireDirection.HORIZONTAL;
-                    computeD(nodes.get(nodeToCheckInx));
-                }
-                break;
-
-            case NODE_VLONG:
-                dist = 12;
-                groupDelayType = GroupDelayType.LONG;
-                wires = nodes.get(nodeToCheckInx).getAllWiresInNode();
-                t1 = wires[0].getTile();
-                t2 = wires[wires.length-1].getTile();
-                wName = wires[0].getWireName();
-                if (wName.startsWith("SS"))
-                    direction = TimingDirection.SOUTH;
-                else if (wName.startsWith("NN"))
-                    direction = NORTH;
-                else if (wName.startsWith("EE"))
-                    direction = TimingDirection.EAST;
-                else if (wName.startsWith("WW"))
-                    direction = TimingDirection.WEST;
-                if (direction == NORTH ||
-                        direction == SOUTH) {
-                    groupWireDir = GroupWireDirection.VERTICAL;
-                    computeD(nodes.get(nodeToCheckInx));
-
-                }
-                break;
-            case NODE_LOCAL:
-                dist = 0;
-                if (hasGlobalWire)
-                    groupDelayType = GroupDelayType.GLOBAL;
-                else
-                    groupDelayType = GroupDelayType.OTHER;
-                break;
-
-            case NODE_PINFEED:
-                dist = 0;
-                groupDelayType = GroupDelayType.PINFEED;
-                break;
-
-            default:
-                dist = 0;
-                groupDelayType = GroupDelayType.OTHER;
-        }
-    }
-
-    /**
-     * This object implements the comparable object interface so that TimingGroup objects may be 
-     * compared.  For example, this is used in the example Router to compare TimingGroups based on 
-     * delay cost in picoseconds.
-     * @param tg Second TimingGroup to compare this object to.
-     * @return Returns -1 if this object has lower cost, 0 if the costs are the same, and 1 if this 
-     * object has higher cost.
-     */
-    public int compareTo(TimingGroup tg) {
-        int result = 0;
-        if (cost < tg.cost) result = -1;
-        if (cost > tg.cost) result = 1;
-        return result;
-    }
-
-    /**
-     * Returns whether this TimingGroup contains any PIPs.
-     * @return Boolean indication of whether this object contains any PIPs.
-     */
-    public boolean hasPIPs() {
-        return pips.size() > 0;
-    }
-
-    /**
-     * Gets the list of nodes in the timing group.
-     * @return The list of nodes in the timing group
-     */
-    public List<Node> getNodes() {
-    	return nodes;
-    }
-    
-    /**
-     * Gets the node in the timing group at the specified index
-     * @param i Index of the node to get.
-     * @return Node at the index i of this timing group
-     */
-    public Node getNode(int i) {
-    	return nodes.get(i);
-    }
-    
-    /**
-     * Gets the last node in the timing group
-     * @return The last node in the timing group
-     */
-    public Node getLastNode() {
-    	return nodes.get(nodes.size() - 1);
-    }
-    
-    public List<PIP> getPIPs() {
-    	return pips;
-    }
-    
-    public PIP getPIP(int i) {
-    	return pips.get(i);
-    }
-    
-    public PIP getLastPIP() {
-    	return pips.get(pips.size()-1);
-    }
-    
-    public List<IntentCode> getNodeTypes() {
-    	return nodeTypes; 
-    }
-    
-    public IntentCode getNodeType(int i) {
-    	return nodeTypes.get(i);
-    }
-    
-    public GroupDelayType getDelayType() {
-    	return groupDelayType; 
-    }
-    
-    public GroupWireDirection getWireDirection() {
-    	return groupWireDir;
-    }
-    
-    public TimingDirection getDirection() {
-    	return direction;
-    }
-    
-    public boolean isInitialGroup() {
-    	return isInitialGroup;
-    }
-    
-    public boolean isFinalGroup() {
-    	return isFinalGroup;
-    }
-    
-    public void setInitialGroup(boolean value) {
-    	isInitialGroup = value;
-    }
-    
-    public void setFinalGroup(boolean value) {
-    	isFinalGroup = value;
-    }
-    
-    public boolean hasPinFeed() {
-    	return hasPinFeed;
-    }  
-}
-=======
-/*
- * Copyright (c) 2019-2022, Xilinx, Inc.
- * Copyright (c) 2022, Advanced Micro Devices, Inc.
- * All rights reserved.
- *
- * This file is part of RapidWright.
- *
- * Licensed under the Apache License, Version 2.0 (the "License");
- * you may not use this file except in compliance with the License.
- * You may obtain a copy of the License at
- *
- *     http://www.apache.org/licenses/LICENSE-2.0
- *
- * Unless required by applicable law or agreed to in writing, software
- * distributed under the License is distributed on an "AS IS" BASIS,
- * WITHOUT WARRANTIES OR CONDITIONS OF ANY KIND, either express or implied.
- * See the License for the specific language governing permissions and
- * limitations under the License.
- *
- */
-
-package com.xilinx.rapidwright.timing;
-
-import com.xilinx.rapidwright.design.SitePinInst;
-import com.xilinx.rapidwright.device.IntentCode;
-import com.xilinx.rapidwright.device.Node;
-import com.xilinx.rapidwright.device.PIP;
-import com.xilinx.rapidwright.device.Tile;
-import com.xilinx.rapidwright.device.Wire;
-
-import static com.xilinx.rapidwright.timing.TimingDirection.NORTH;
-import static com.xilinx.rapidwright.timing.TimingDirection.SOUTH;
-
-import java.util.ArrayList;
-import java.util.LinkedList;
-import java.util.List;
-
-
-/**
- * A TimingGroup is our main hardware abstraction proposed by our FPT'19 paper: a TimingGroup
- * abstracts over a set of connected PIPs, Nodes, and pins in order to create a coarser grain unit
- * for which we calculate the delay.
- */
-public class TimingGroup implements Comparable<TimingGroup> {
-
-    private TimingModel timingModel;
-    private List<Node> nodes;
-    private List<PIP> pips;
-    private List<IntentCode> nodeTypes;
-    private GroupDelayType groupDelayType;
-    private GroupWireDirection groupWireDir;
-    private TimingDirection direction;
-    private boolean isInitialGroup = false;
-    private boolean isFinalGroup = false;
-    private boolean hasGlobalWire = false;
-    private boolean hasPinFeed = false;
-
-    /**
-     * Term "D" that is used within the delay calculation
-     */
-    public int d;
-
-    /**
-     * This is the distance of the TimingGroup corresponding to its wire length type.
-     */
-    public int dist;
-    public float delay;
-    public float cost;
-    public int sameSpotCounter;
-
-    /**
-     * Default constructor used by the TimingModel to create a TimingGroup.
-     * @param timingModel Reference to the TimingModel.
-     */
-    public TimingGroup(TimingModel timingModel) {
-        this.sameSpotCounter = 0;
-        this.timingModel = timingModel;
-        this.nodes = new LinkedList<>();
-        this.pips = new LinkedList<>();
-        this.nodeTypes = new LinkedList<>();
-        this.isInitialGroup = false;
-        this.isFinalGroup = false;
-        this.hasGlobalWire = false;
-    }
-
-    /**
-     * Constructor used for Router example to create a TimingGroup, starting at a given SitePinInst.
-     * @param startPin Starting SitePinInst for the TimingGroup.
-     * @param timingModel Reference to the current TimingModel.
-     */
-    public TimingGroup(SitePinInst startPin, TimingModel timingModel) {
-        this.sameSpotCounter = 0;
-        this.timingModel = timingModel;
-        this.nodes = new LinkedList<>();
-        this.pips = new LinkedList<>();
-        this.nodeTypes = new LinkedList<>();
-        this.isInitialGroup = true;
-        this.isFinalGroup = false;
-        this.hasGlobalWire = false;
-        Node node = startPin.getConnectedNode();
-        if (node != null) {
-            Wire[] wires = node.getAllWiresInNode();
-            IntentCode ic = wires[0].getIntentCode();
-            add(startPin.getConnectedNode(),ic);
-        }
-        computeTypes();
-        timingModel.calcDelay(this);
-    }
-
-    /**
-     * Method used by the Router example to get the downhill TimingGroups from a given TimingGroup.
-     * For example a user may create a TimingGroup at a given SitePinInst using that constructor,
-     * and then request the possible downhill TimingGroups using this method.  The resulting array
-     * of TimingGroups can easily be filtered using the "filter" method within TimingModel.
-     * @return Array of downhill/adjacent TimingGroups from the current TimingGroup
-     */
-    public TimingGroup[] getNextTimingGroups() {
-        List<TimingGroup> preResult = new ArrayList<>();
-        Node prevLastNode = nodes.get(nodes.size()-1);
-        List<Node> downhillNodes = prevLastNode.getAllDownhillNodes();
-        for (Node nextNode : downhillNodes) {
-            Wire[] wires = nextNode.getAllWiresInNode();
-            IntentCode ic = wires[0].getIntentCode();
-            PIP pip = null;
-
-            for (PIP p : prevLastNode.getAllDownhillPIPs()) {
-                Node startNode = p.getStartNode();
-                Node endNode = p.getEndNode();
-                if (startNode.equals(prevLastNode) &&
-                        endNode.equals(nextNode)) {
-                    pip = p;
-                    break;
-                }
-            }
-            if (pip != null && !pip.getStartNode().equals(prevLastNode))
-                continue;
-
-            boolean nextNodeHasGlobalWire = false;
-            for (Wire w : nextNode.getAllWiresInNode()) {
-                if (w.getWireName().contains("_GLOBAL"))
-                    nextNodeHasGlobalWire = true;
-            }
-            if (ic == IntentCode.NODE_CLE_OUTPUT) {
-                TimingGroup newTS = new TimingGroup(timingModel);
-                newTS.add(nextNode, ic);
-                newTS.computeTypes();
-                timingModel.calcDelay(newTS);
-                preResult.add(newTS);
-            }
-            else if (nextNodeHasGlobalWire ||
-                    ic == IntentCode.NODE_HLONG ||
-                    ic == IntentCode.NODE_VLONG
-            ) {
-                TimingGroup newTS = new TimingGroup(timingModel);
-                newTS.add(nextNode, ic);
-                if (pip != null)
-                    newTS.add(pip);
-                newTS.computeTypes();
-                timingModel.calcDelay(newTS);
-                preResult.add(newTS);
-
-            } else {
-                PIP nextNextPip = null;
-
-                for (Node nextNextNode : nextNode.getAllDownhillNodes()) {
-                    for (PIP p : nextNode.getAllDownhillPIPs()) {
-                        if (p.getStartNode().equals(nextNode) &&
-                                p.getEndNode().equals(nextNextNode)) {
-                            nextNextPip = p;
-                            break;
-                        }
-                    }
-                    nextNextNode = nextNextPip.getEndNode();
-
-                    Wire[] nextNextWires = nextNextNode.getAllWiresInNode();
-                    IntentCode nextNextIc = nextNextWires[0].getIntentCode();
-
-                    TimingGroup newTS = new TimingGroup(timingModel);
-                    newTS.add(nextNode, ic);
-                    newTS.add(nextNextNode, nextNextIc);
-                    if (pip != null)
-                        newTS.add(pip);
-                    if (nextNextPip != null)
-                        newTS.add(nextNextPip);
-                    newTS.computeTypes();
-                    timingModel.calcDelay(newTS);
-                    preResult.add(newTS);
-                }
-                if (nextNextPip == null) {
-                    continue;
-                }
-            }
-        }
-        TimingGroup[] result = preResult.toArray(new TimingGroup[preResult.size()]);
-        return result;
-    }
-
-
-    /**
-     * Used for adding a node into a TimingGroup.
-     * @param n Node to be added.
-     * @param c IntentCode is the Vivado-assigned Type for the given node.
-     */
-    public void add(Node n, IntentCode c) {
-        nodes.add(n);
-        if (c == IntentCode.NODE_PINFEED)
-            hasPinFeed = true;
-        nodeTypes.add(c);
-        for (Wire w : n.getAllWiresInNode()) {
-            if (w.getWireName().contains("_GLOBAL"))
-                hasGlobalWire = true;
-        }
-    }
-
-    /**
-     * Used for adding a PIP into a TimingGroup.
-     * @param p PIP to be added.
-     */
-    public void add(PIP p) {
-        pips.add(p);
-    }
-
-    /**
-     * Returns a String representation of this object that may be useful for debugging.
-     * @return String representation.
-     */
-    public String toString() {
-        boolean moreNodesThanPips = nodes.size() > pips.size();
-        String result = "<";
-        if (moreNodesThanPips) {
-            for (int i=0; i<nodes.size(); i++) {
-                result += "n";
-                if (i < pips.size())
-                    result += "p";
-            }
-            result += ">";
-            result += ":" +nodeTypes.get(nodeTypes.size()-1);
-        } else if (pips.size() == 1 && nodes.size() == 1) {
-            result += "pn>:";
-            result += nodeTypes.get(0);
-        } else if (pips.size() == 2 && nodes.size() == 2) {
-            result += "pnpn>:";
-            result += nodeTypes.get(1);
-        }
-        return result;
-    }
-
-    /**
-     * Computes the D (distance) term used by the TimingModel calculation.
-     * @param n Given Node to use when checking the wire names.
-     * @return The D term used by the TimingModel delay calculation.
-     */
-    int computeD(Node n) {
-        int result = 0;
-        int minRow = 1<<20;
-        int maxRow = 0;
-        int minCol = 1<<20;
-        int maxCol = 0;
-        List<Wire> wList = new LinkedList<>();
-        for (Wire w : n.getAllWiresInNode()) {
-            if (w.getWireName().contains("BEG")) {
-                wList.add(0,w);
-            }
-            if (w.getWireName().contains("END")) {
-                wList.add(w);
-            }
-        }
-        for (Wire w1 : wList) {
-            if (w1.getTile().getColumn() < minCol)
-                minCol = w1.getTile().getColumn();
-            if (w1.getTile().getColumn() > maxCol)
-                maxCol = w1.getTile().getColumn();
-            if (w1.getTile().getRow() < minRow)
-                minRow = w1.getTile().getRow();
-            if (w1.getTile().getRow() > maxRow)
-                maxRow = w1.getTile().getRow();
-        }
-        int col1 = minCol;
-        int row1 = minRow;
-        int col2 = maxCol;
-        int row2 = maxRow;
-        if (groupWireDir == GroupWireDirection.HORIZONTAL && col1 < col2) {
-            result += timingModel.computeHorizontalDistFromArray(col1, col2, groupDelayType);
-        }
-        if (groupWireDir == GroupWireDirection.VERTICAL && row1 < row2) {
-            result += timingModel.computeVerticalDistFromArray(row1, row2, groupDelayType);
-        }
-        this.d = result;
-        return result;
-    }
-
-    /**
-     * Computes the TimingGroup GroupDelayType for this group.
-     */
-    public void computeTypes() {
-        if (nodes.size() == 0) {
-            return;
-        }
-        IntentCode nodeToCheckIntent = null;
-        int nodeToCheckInx = -1;
-        if (nodes.size()>1 &&
-                (nodeTypes.get(1)==IntentCode.NODE_PINBOUNCE ||
-                        nodeTypes.get(0)==IntentCode.NODE_LOCAL)) {
-            nodeToCheckInx = 1;
-        } else {
-            nodeToCheckInx = 0;
-        }
-
-        nodeToCheckIntent = nodeTypes.get(nodeToCheckInx);
-
-        Wire[] wires;
-        Tile t1, t2;
-        String wName = "";
-
-        switch(nodeToCheckIntent) {
-
-            case NODE_PINBOUNCE:
-                dist = 0;
-                groupDelayType = GroupDelayType.PIN_BOUNCE;
-                break;
-            case NODE_SINGLE:
-                dist = 1;
-                wires = nodes.get(nodeToCheckInx).getAllWiresInNode();
-                t1 = wires[0].getTile();
-                t2 = wires[wires.length-1].getTile();
-                wName = wires[0].getWireName();
-                if (wName.startsWith("SS"))
-                    direction = TimingDirection.SOUTH;
-                else if (wName.startsWith("NN"))
-                    direction = NORTH;
-                else if (wName.startsWith("EE"))
-                    direction = TimingDirection.EAST;
-                else if (wName.startsWith("WW"))
-                    direction = TimingDirection.WEST;
-                if (t1 == t2) {
-                    groupDelayType = GroupDelayType.INTERNAL;
-                }
-                else {
-                    groupDelayType = GroupDelayType.SINGLE;
-                    if (direction == NORTH ||
-                            direction == TimingDirection.SOUTH) {
-                        groupWireDir = GroupWireDirection.VERTICAL;
-                        computeD(nodes.get(nodeToCheckInx));
-                    }
-                    else if (direction == TimingDirection.EAST ||
-                            direction == TimingDirection.WEST) {
-                        groupWireDir = GroupWireDirection.HORIZONTAL;
-                        computeD(nodes.get(nodeToCheckInx));
-                    }
-                }
-                break;
-
-            case NODE_DOUBLE:
-                dist = 2;
-                groupDelayType = GroupDelayType.DOUBLE;
-                wires = nodes.get(nodeToCheckInx).getAllWiresInNode();
-                t1 = wires[0].getTile();
-                t2 = wires[wires.length-1].getTile();
-                wName = wires[0].getWireName();
-                if (wName.startsWith("SS"))
-                    direction = TimingDirection.SOUTH;
-                else if (wName.startsWith("NN"))
-                    direction = NORTH;
-                else if (wName.startsWith("EE"))
-                    direction = TimingDirection.EAST;
-                else if (wName.startsWith("WW"))
-                    direction = TimingDirection.WEST;
-                if (direction == NORTH ||
-                        direction == TimingDirection.SOUTH) {
-                    groupWireDir = GroupWireDirection.VERTICAL;
-                    computeD(nodes.get(nodeToCheckInx));
-                }
-                else if (direction == TimingDirection.EAST ||
-                        direction == TimingDirection.WEST) {
-                    groupWireDir = GroupWireDirection.HORIZONTAL;
-                    computeD(nodes.get(nodeToCheckInx));
-                }
-                break;
-
-            case NODE_HQUAD:
-                dist = 4;
-                groupDelayType = GroupDelayType.QUAD;
-                wires = nodes.get(nodeToCheckInx).getAllWiresInNode();
-                t1 = wires[0].getTile();
-                t2 = wires[wires.length-1].getTile();
-                wName = wires[0].getWireName();
-                if (wName.startsWith("SS"))
-                    direction = TimingDirection.SOUTH;
-                else if (wName.startsWith("NN"))
-                    direction = NORTH;
-                else if (wName.startsWith("EE"))
-                    direction = TimingDirection.EAST;
-                else if (wName.startsWith("WW"))
-                    direction = TimingDirection.WEST;
-                if (direction == TimingDirection.EAST ||
-                        direction == TimingDirection.WEST) {
-                    groupWireDir = GroupWireDirection.HORIZONTAL;
-                    computeD(nodes.get(nodeToCheckInx));
-                }
-                break;
-
-            case NODE_VQUAD:
-                dist = 4;
-                groupDelayType = GroupDelayType.QUAD;
-                wires = nodes.get(nodeToCheckInx).getAllWiresInNode();
-                t1 = wires[0].getTile();
-                t2 = wires[wires.length-1].getTile();
-                wName = wires[0].getWireName();
-                if (wName.startsWith("SS"))
-                    direction = TimingDirection.SOUTH;
-                else if (wName.startsWith("NN"))
-                    direction = NORTH;
-                else if (wName.startsWith("EE"))
-                    direction = TimingDirection.EAST;
-                else if (wName.startsWith("WW"))
-                    direction = TimingDirection.WEST;
-                if (direction == NORTH ||
-                        direction == TimingDirection.SOUTH) {
-                    groupWireDir = GroupWireDirection.VERTICAL;
-                    computeD(nodes.get(nodeToCheckInx));
-                }
-                break;
-
-            case NODE_HLONG:
-                dist = 12;
-                groupDelayType = GroupDelayType.LONG;
-                wires = nodes.get(nodeToCheckInx).getAllWiresInNode();
-                t1 = wires[0].getTile();
-                t2 = wires[wires.length-1].getTile();
-                wName = wires[0].getWireName();
-                if (wName.startsWith("SS"))
-                    direction = TimingDirection.SOUTH;
-                else if (wName.startsWith("NN"))
-                    direction = NORTH;
-                else if (wName.startsWith("EE"))
-                    direction = TimingDirection.EAST;
-                else if (wName.startsWith("WW"))
-                    direction = TimingDirection.WEST;
-                if (direction == TimingDirection.EAST ||
-                        direction == TimingDirection.WEST) {
-                    groupWireDir = GroupWireDirection.HORIZONTAL;
-                    computeD(nodes.get(nodeToCheckInx));
-                }
-                break;
-
-            case NODE_VLONG:
-                dist = 12;
-                groupDelayType = GroupDelayType.LONG;
-                wires = nodes.get(nodeToCheckInx).getAllWiresInNode();
-                t1 = wires[0].getTile();
-                t2 = wires[wires.length-1].getTile();
-                wName = wires[0].getWireName();
-                if (wName.startsWith("SS"))
-                    direction = TimingDirection.SOUTH;
-                else if (wName.startsWith("NN"))
-                    direction = NORTH;
-                else if (wName.startsWith("EE"))
-                    direction = TimingDirection.EAST;
-                else if (wName.startsWith("WW"))
-                    direction = TimingDirection.WEST;
-                if (direction == NORTH ||
-                        direction == SOUTH) {
-                    groupWireDir = GroupWireDirection.VERTICAL;
-                    computeD(nodes.get(nodeToCheckInx));
-
-                }
-                break;
-            case NODE_LOCAL:
-                dist = 0;
-                if (hasGlobalWire)
-                    groupDelayType = GroupDelayType.GLOBAL;
-                else
-                    groupDelayType = GroupDelayType.OTHER;
-                break;
-
-            case NODE_PINFEED:
-                dist = 0;
-                groupDelayType = GroupDelayType.PINFEED;
-                break;
-
-            default:
-                dist = 0;
-                groupDelayType = GroupDelayType.OTHER;
-        }
-    }
-
-    /**
-     * This object implements the comparable object interface so that TimingGroup objects may be
-     * compared.  For example, this is used in the example Router to compare TimingGroups based on
-     * delay cost in picoseconds.
-     * @param tg Second TimingGroup to compare this object to.
-     * @return Returns -1 if this object has lower cost, 0 if the costs are the same, and 1 if this
-     * object has higher cost.
-     */
-    public int compareTo(TimingGroup tg) {
-        int result = 0;
-        if (cost < tg.cost) result = -1;
-        if (cost > tg.cost) result = 1;
-        return result;
-    }
-
-    /**
-     * Returns whether this TimingGroup contains any PIPs.
-     * @return Boolean indication of whether this object contains any PIPs.
-     */
-    public boolean hasPIPs() {
-        return pips.size() > 0;
-    }
-
-    /**
-     * Gets the list of nodes in the timing group.
-     * @return The list of nodes in the timing group
-     */
-    public List<Node> getNodes() {
-        return nodes;
-    }
-
-    /**
-     * Gets the node in the timing group at the specified index
-     * @param i Index of the node to get.
-     * @return Node at the index i of this timing group
-     */
-    public Node getNode(int i) {
-        return nodes.get(i);
-    }
-
-    /**
-     * Gets the last node in the timing group
-     * @return The last node in the timing group
-     */
-    public Node getLastNode() {
-        return nodes.get(nodes.size() - 1);
-    }
-
-    public List<PIP> getPIPs() {
-        return pips;
-    }
-
-    public PIP getPIP(int i) {
-        return pips.get(i);
-    }
-
-    public PIP getLastPIP() {
-        return pips.get(pips.size()-1);
-    }
-
-    public List<IntentCode> getNodeTypes() {
-        return nodeTypes;
-    }
-
-    public IntentCode getNodeType(int i) {
-        return nodeTypes.get(i);
-    }
-
-    public GroupDelayType getDelayType() {
-        return groupDelayType;
-    }
-
-    public GroupWireDirection getWireDirection() {
-        return groupWireDir;
-    }
-
-    public TimingDirection getDirection() {
-        return direction;
-    }
-
-    public boolean isInitialGroup() {
-        return isInitialGroup;
-    }
-
-    public boolean isFinalGroup() {
-        return isFinalGroup;
-    }
-
-    public void setInitialGroup(boolean value) {
-        isInitialGroup = value;
-    }
-
-    public void setFinalGroup(boolean value) {
-        isFinalGroup = value;
-    }
-
-    public boolean hasPinFeed() {
-        return hasPinFeed;
-    }
-}
->>>>>>> f5930b27
+/*
+ * Copyright (c) 2019 Xilinx, Inc.
+ * All rights reserved.
+ *
+ * This file is part of RapidWright.
+ *
+ * Licensed under the Apache License, Version 2.0 (the "License");
+ * you may not use this file except in compliance with the License.
+ * You may obtain a copy of the License at
+ *
+ *     http://www.apache.org/licenses/LICENSE-2.0
+ *
+ * Unless required by applicable law or agreed to in writing, software
+ * distributed under the License is distributed on an "AS IS" BASIS,
+ * WITHOUT WARRANTIES OR CONDITIONS OF ANY KIND, either express or implied.
+ * See the License for the specific language governing permissions and
+ * limitations under the License.
+ *
+ */
+
+package com.xilinx.rapidwright.timing;
+
+import com.xilinx.rapidwright.design.SitePinInst;
+import com.xilinx.rapidwright.device.IntentCode;
+import com.xilinx.rapidwright.device.Node;
+import com.xilinx.rapidwright.device.PIP;
+import com.xilinx.rapidwright.device.Tile;
+import com.xilinx.rapidwright.device.Wire;
+
+import static com.xilinx.rapidwright.timing.TimingDirection.NORTH;
+import static com.xilinx.rapidwright.timing.TimingDirection.SOUTH;
+
+import java.util.ArrayList;
+import java.util.LinkedList;
+import java.util.List;
+
+
+/**
+ * A TimingGroup is our main hardware abstraction proposed by our FPT'19 paper: a TimingGroup 
+ * abstracts over a set of connected PIPs, Nodes, and pins in order to create a coarser grain unit 
+ * for which we calculate the delay.
+ */
+public class TimingGroup implements Comparable<TimingGroup> {
+
+    private TimingModel timingModel;
+    private List<Node> nodes;
+    private List<PIP> pips;
+    private List<IntentCode> nodeTypes;
+    private GroupDelayType groupDelayType;
+    private GroupWireDirection groupWireDir;
+    private TimingDirection direction;
+    private boolean isInitialGroup;
+    private boolean isFinalGroup;
+    private boolean hasGlobalWire;
+    private boolean hasPinFeed = false;
+
+    /**
+     * Term "D" that is used within the delay calculation
+     */
+    public int d;
+
+    /**
+     * This is the distance of the TimingGroup corresponding to its wire length type.
+     */
+    public int dist;
+    public float delay;
+    public float cost;
+    public int sameSpotCounter;
+
+    /** Memoized static array for use by Collection.toArray() or similar */
+    public final static TimingGroup[] EMPTY_ARRAY = new TimingGroup[0];
+
+    /**
+     * Default constructor used by the TimingModel to create a TimingGroup.
+     * @param timingModel Reference to the TimingModel.
+     */
+    public TimingGroup(TimingModel timingModel) {
+        sameSpotCounter = 0;
+        this.timingModel = timingModel;
+        nodes = new LinkedList<>();
+        pips = new LinkedList<>();
+        nodeTypes = new LinkedList<>();
+        isInitialGroup = false;
+        isFinalGroup = false;
+        hasGlobalWire = false;
+    }
+
+    /**
+     * Constructor used for Router example to create a TimingGroup, starting at a given SitePinInst.
+     * @param startPin Starting SitePinInst for the TimingGroup.
+     * @param timingModel Reference to the current TimingModel.
+     */
+    public TimingGroup(SitePinInst startPin, TimingModel timingModel) {
+        this(timingModel);
+        Node node = startPin.getConnectedNode();
+        if (node != null) {
+            Wire[] wires = node.getAllWiresInNode();
+            IntentCode ic = wires[0].getIntentCode();
+            add(startPin.getConnectedNode(),ic);
+        }
+        computeTypes();
+        timingModel.calcDelay(this);
+    }
+
+    /**
+     * Method used by the Router example to get the downhill TimingGroups from a given TimingGroup.  
+     * For example a user may create a TimingGroup at a given SitePinInst using that constructor, 
+     * and then request the possible downhill TimingGroups using this method.  The resulting array 
+     * of TimingGroups can easily be filtered using the "filter" method within TimingModel.
+     * @return Array of downhill/adjacent TimingGroups from the current TimingGroup
+     */
+    public TimingGroup[] getNextTimingGroups() {
+        List<TimingGroup> preResult = new ArrayList<>();
+        Node prevLastNode = nodes.get(nodes.size()-1);
+        List<Node> downhillNodes = prevLastNode.getAllDownhillNodes();
+        for (Node nextNode : downhillNodes) {
+            Wire[] wires = nextNode.getAllWiresInNode();
+            IntentCode ic = wires[0].getIntentCode();
+            PIP pip = null;
+
+            for (PIP p : prevLastNode.getAllDownhillPIPs()) {
+                Node startNode = p.getStartNode();
+                Node endNode = p.getEndNode();
+                if (startNode.equals(prevLastNode) &&
+                        endNode.equals(nextNode)) {
+                    pip = p;
+                    break;
+                }
+            }
+            if (pip != null && !pip.getStartNode().equals(prevLastNode))
+                continue;
+
+            boolean nextNodeHasGlobalWire = false;
+            for (Wire w : nextNode.getAllWiresInNode()) {
+                if (w.getWireName().contains("_GLOBAL"))
+                    nextNodeHasGlobalWire = true;
+            }
+            if (ic == IntentCode.NODE_CLE_OUTPUT) {
+                TimingGroup newTS = new TimingGroup(timingModel);
+                newTS.add(nextNode, ic);
+                newTS.computeTypes();
+                timingModel.calcDelay(newTS);
+                preResult.add(newTS);
+            }
+            else if (nextNodeHasGlobalWire ||
+                    ic == IntentCode.NODE_HLONG ||
+                    ic == IntentCode.NODE_VLONG
+            ) {
+                TimingGroup newTS = new TimingGroup(timingModel);
+                newTS.add(nextNode, ic);
+                if (pip != null)
+                    newTS.add(pip);
+                newTS.computeTypes();
+                timingModel.calcDelay(newTS);
+                preResult.add(newTS);
+
+            } else {
+                PIP nextNextPip = null;
+
+                for (Node nextNextNode : nextNode.getAllDownhillNodes()) {
+                    for (PIP p : nextNode.getAllDownhillPIPs()) {
+                        if (p.getStartNode().equals(nextNode) &&
+                                p.getEndNode().equals(nextNextNode)) {
+                            nextNextPip = p;
+                            break;
+                        }
+                    }
+                    nextNextNode = nextNextPip.getEndNode();
+
+                    Wire[] nextNextWires = nextNextNode.getAllWiresInNode();
+                    IntentCode nextNextIc = nextNextWires[0].getIntentCode();
+
+                    TimingGroup newTS = new TimingGroup(timingModel);
+                    newTS.add(nextNode, ic);
+                    newTS.add(nextNextNode, nextNextIc);
+                    if (pip != null)
+                        newTS.add(pip);
+                    newTS.add(nextNextPip);
+                    newTS.computeTypes();
+                    timingModel.calcDelay(newTS);
+                    preResult.add(newTS);
+                }
+            }
+        }
+        return preResult.toArray(EMPTY_ARRAY);
+    }
+
+
+    /**
+     * Used for adding a node into a TimingGroup.
+     * @param n Node to be added.
+     * @param c IntentCode is the Vivado-assigned Type for the given node.
+     */
+    public void add(Node n, IntentCode c) {
+        nodes.add(n);
+        if (c == IntentCode.NODE_PINFEED)
+            hasPinFeed = true;
+        nodeTypes.add(c);
+        for (Wire w : n.getAllWiresInNode()) {
+            if (w.getWireName().contains("_GLOBAL"))
+                hasGlobalWire = true;
+        }
+    }
+
+    /**
+     * Used for adding a PIP into a TimingGroup.
+     * @param p PIP to be added.
+     */
+    public void add(PIP p) {
+        pips.add(p);
+    }
+
+    /**
+     * Returns a String representation of this object that may be useful for debugging.
+     * @return String representation.
+     */
+    public String toString() {
+        boolean moreNodesThanPips = nodes.size() > pips.size();
+        String result = "<";
+        if (moreNodesThanPips) {
+            for (int i=0; i<nodes.size(); i++) {
+                result += "n";
+                if (i < pips.size())
+                    result += "p";
+            }
+            result += ">";
+            result += ":" +nodeTypes.get(nodeTypes.size()-1);
+        } else if (pips.size() == 1 && nodes.size() == 1) {
+            result += "pn>:";
+            result += nodeTypes.get(0);
+        } else if (pips.size() == 2 && nodes.size() == 2) {
+            result += "pnpn>:";
+            result += nodeTypes.get(1);
+        }
+        return result;
+    }
+
+    /**
+     * Computes the D (distance) term used by the TimingModel calculation.
+     * @param n Given Node to use when checking the wire names.
+     * @return The D term used by the TimingModel delay calculation.
+     */
+    int computeD(Node n) {
+        int result = 0;
+        int minRow = 1<<20;
+        int maxRow = 0;
+        int minCol = 1<<20;
+        int maxCol = 0;
+        List<Wire> wList = new LinkedList<>();
+        for (Wire w : n.getAllWiresInNode()) {
+            if (w.getWireName().contains("BEG")) {
+                wList.add(0,w);
+            }
+            if (w.getWireName().contains("END")) {
+                wList.add(w);
+            }
+        }
+        for (Wire w1 : wList) {
+            if (w1.getTile().getColumn() < minCol)
+                minCol = w1.getTile().getColumn();
+            if (w1.getTile().getColumn() > maxCol)
+                maxCol = w1.getTile().getColumn();
+            if (w1.getTile().getRow() < minRow)
+                minRow = w1.getTile().getRow();
+            if (w1.getTile().getRow() > maxRow)
+                maxRow = w1.getTile().getRow();
+        }
+        int col1 = minCol;
+        int row1 = minRow;
+        int col2 = maxCol;
+        int row2 = maxRow;
+        if (groupWireDir == GroupWireDirection.HORIZONTAL && col1 < col2) {
+            result += timingModel.computeHorizontalDistFromArray(col1, col2, groupDelayType);
+        }
+        if (groupWireDir == GroupWireDirection.VERTICAL && row1 < row2) {
+            result += timingModel.computeVerticalDistFromArray(row1, row2, groupDelayType);
+        }
+        d = result;
+        return result;
+    }
+
+    /**
+     * Computes the TimingGroup GroupDelayType for this group.
+     */
+    public void computeTypes() {
+        if (nodes.size() == 0) {
+            return;
+        }
+        IntentCode nodeToCheckIntent;
+        int nodeToCheckInx;
+        if (nodes.size()>1 &&
+                (nodeTypes.get(1)==IntentCode.NODE_PINBOUNCE ||
+                        nodeTypes.get(0)==IntentCode.NODE_LOCAL)) {
+            nodeToCheckInx = 1;
+        } else {
+            nodeToCheckInx = 0;
+        }
+
+        nodeToCheckIntent = nodeTypes.get(nodeToCheckInx);
+
+        Wire[] wires;
+        // FIXME: Written to but never used
+        Tile t1, t2;
+        String wName;
+
+        switch(nodeToCheckIntent) {
+
+            case NODE_PINBOUNCE:
+                dist = 0;
+                groupDelayType = GroupDelayType.PIN_BOUNCE;
+                break;
+            case NODE_SINGLE:
+                dist = 1;
+                wires = nodes.get(nodeToCheckInx).getAllWiresInNode();
+                t1 = wires[0].getTile();
+                t2 = wires[wires.length-1].getTile();
+                wName = wires[0].getWireName();
+                if (wName.startsWith("SS"))
+                    direction = TimingDirection.SOUTH;
+                else if (wName.startsWith("NN"))
+                    direction = NORTH;
+                else if (wName.startsWith("EE"))
+                    direction = TimingDirection.EAST;
+                else if (wName.startsWith("WW"))
+                    direction = TimingDirection.WEST;
+                if (t1 == t2) {
+                    groupDelayType = GroupDelayType.INTERNAL;
+                }
+                else {
+                    groupDelayType = GroupDelayType.SINGLE;
+                    if (direction == NORTH ||
+                            direction == TimingDirection.SOUTH) {
+                        groupWireDir = GroupWireDirection.VERTICAL;
+                        computeD(nodes.get(nodeToCheckInx));
+                    }
+                    else if (direction == TimingDirection.EAST ||
+                            direction == TimingDirection.WEST) {
+                        groupWireDir = GroupWireDirection.HORIZONTAL;
+                        computeD(nodes.get(nodeToCheckInx));
+                    }
+                }
+                break;
+
+            case NODE_DOUBLE:
+                dist = 2;
+                groupDelayType = GroupDelayType.DOUBLE;
+                wires = nodes.get(nodeToCheckInx).getAllWiresInNode();
+                t1 = wires[0].getTile();
+                t2 = wires[wires.length-1].getTile();
+                wName = wires[0].getWireName();
+                if (wName.startsWith("SS"))
+                    direction = TimingDirection.SOUTH;
+                else if (wName.startsWith("NN"))
+                    direction = NORTH;
+                else if (wName.startsWith("EE"))
+                    direction = TimingDirection.EAST;
+                else if (wName.startsWith("WW"))
+                    direction = TimingDirection.WEST;
+                if (direction == NORTH ||
+                        direction == TimingDirection.SOUTH) {
+                    groupWireDir = GroupWireDirection.VERTICAL;
+                    computeD(nodes.get(nodeToCheckInx));
+                }
+                else if (direction == TimingDirection.EAST ||
+                        direction == TimingDirection.WEST) {
+                    groupWireDir = GroupWireDirection.HORIZONTAL;
+                    computeD(nodes.get(nodeToCheckInx));
+                }
+                break;
+
+            case NODE_HQUAD:
+                dist = 4;
+                groupDelayType = GroupDelayType.QUAD;
+                wires = nodes.get(nodeToCheckInx).getAllWiresInNode();
+                t1 = wires[0].getTile();
+                t2 = wires[wires.length-1].getTile();
+                wName = wires[0].getWireName();
+                if (wName.startsWith("SS"))
+                    direction = TimingDirection.SOUTH;
+                else if (wName.startsWith("NN"))
+                    direction = NORTH;
+                else if (wName.startsWith("EE"))
+                    direction = TimingDirection.EAST;
+                else if (wName.startsWith("WW"))
+                    direction = TimingDirection.WEST;
+                if (direction == TimingDirection.EAST ||
+                        direction == TimingDirection.WEST) {
+                    groupWireDir = GroupWireDirection.HORIZONTAL;
+                    computeD(nodes.get(nodeToCheckInx));
+                }
+                break;
+
+            case NODE_VQUAD:
+                dist = 4;
+                groupDelayType = GroupDelayType.QUAD;
+                wires = nodes.get(nodeToCheckInx).getAllWiresInNode();
+                t1 = wires[0].getTile();
+                t2 = wires[wires.length-1].getTile();
+                wName = wires[0].getWireName();
+                if (wName.startsWith("SS"))
+                    direction = TimingDirection.SOUTH;
+                else if (wName.startsWith("NN"))
+                    direction = NORTH;
+                else if (wName.startsWith("EE"))
+                    direction = TimingDirection.EAST;
+                else if (wName.startsWith("WW"))
+                    direction = TimingDirection.WEST;
+                if (direction == NORTH ||
+                        direction == TimingDirection.SOUTH) {
+                    groupWireDir = GroupWireDirection.VERTICAL;
+                    computeD(nodes.get(nodeToCheckInx));
+                }
+                break;
+
+            case NODE_HLONG:
+                dist = 12;
+                groupDelayType = GroupDelayType.LONG;
+                wires = nodes.get(nodeToCheckInx).getAllWiresInNode();
+                t1 = wires[0].getTile();
+                t2 = wires[wires.length-1].getTile();
+                wName = wires[0].getWireName();
+                if (wName.startsWith("SS"))
+                    direction = TimingDirection.SOUTH;
+                else if (wName.startsWith("NN"))
+                    direction = NORTH;
+                else if (wName.startsWith("EE"))
+                    direction = TimingDirection.EAST;
+                else if (wName.startsWith("WW"))
+                    direction = TimingDirection.WEST;
+                if (direction == TimingDirection.EAST ||
+                        direction == TimingDirection.WEST) {
+                    groupWireDir = GroupWireDirection.HORIZONTAL;
+                    computeD(nodes.get(nodeToCheckInx));
+                }
+                break;
+
+            case NODE_VLONG:
+                dist = 12;
+                groupDelayType = GroupDelayType.LONG;
+                wires = nodes.get(nodeToCheckInx).getAllWiresInNode();
+                t1 = wires[0].getTile();
+                t2 = wires[wires.length-1].getTile();
+                wName = wires[0].getWireName();
+                if (wName.startsWith("SS"))
+                    direction = TimingDirection.SOUTH;
+                else if (wName.startsWith("NN"))
+                    direction = NORTH;
+                else if (wName.startsWith("EE"))
+                    direction = TimingDirection.EAST;
+                else if (wName.startsWith("WW"))
+                    direction = TimingDirection.WEST;
+                if (direction == NORTH ||
+                        direction == SOUTH) {
+                    groupWireDir = GroupWireDirection.VERTICAL;
+                    computeD(nodes.get(nodeToCheckInx));
+
+                }
+                break;
+            case NODE_LOCAL:
+                dist = 0;
+                if (hasGlobalWire)
+                    groupDelayType = GroupDelayType.GLOBAL;
+                else
+                    groupDelayType = GroupDelayType.OTHER;
+                break;
+
+            case NODE_PINFEED:
+                dist = 0;
+                groupDelayType = GroupDelayType.PINFEED;
+                break;
+
+            default:
+                dist = 0;
+                groupDelayType = GroupDelayType.OTHER;
+        }
+    }
+
+    /**
+     * This object implements the comparable object interface so that TimingGroup objects may be 
+     * compared.  For example, this is used in the example Router to compare TimingGroups based on 
+     * delay cost in picoseconds.
+     * @param tg Second TimingGroup to compare this object to.
+     * @return Returns -1 if this object has lower cost, 0 if the costs are the same, and 1 if this 
+     * object has higher cost.
+     */
+    public int compareTo(TimingGroup tg) {
+        int result = 0;
+        if (cost < tg.cost) result = -1;
+        if (cost > tg.cost) result = 1;
+        return result;
+    }
+
+    /**
+     * Returns whether this TimingGroup contains any PIPs.
+     * @return Boolean indication of whether this object contains any PIPs.
+     */
+    public boolean hasPIPs() {
+        return pips.size() > 0;
+    }
+
+    /**
+     * Gets the list of nodes in the timing group.
+     * @return The list of nodes in the timing group
+     */
+    public List<Node> getNodes() {
+        return nodes;
+    }
+    
+    /**
+     * Gets the node in the timing group at the specified index
+     * @param i Index of the node to get.
+     * @return Node at the index i of this timing group
+     */
+    public Node getNode(int i) {
+        return nodes.get(i);
+    }
+    
+    /**
+     * Gets the last node in the timing group
+     * @return The last node in the timing group
+     */
+    public Node getLastNode() {
+        return nodes.get(nodes.size() - 1);
+    }
+    
+    public List<PIP> getPIPs() {
+        return pips;
+    }
+    
+    public PIP getPIP(int i) {
+        return pips.get(i);
+    }
+    
+    public PIP getLastPIP() {
+        return pips.get(pips.size()-1);
+    }
+    
+    public List<IntentCode> getNodeTypes() {
+        return nodeTypes; 
+    }
+    
+    public IntentCode getNodeType(int i) {
+        return nodeTypes.get(i);
+    }
+    
+    public GroupDelayType getDelayType() {
+        return groupDelayType; 
+    }
+    
+    public GroupWireDirection getWireDirection() {
+        return groupWireDir;
+    }
+    
+    public TimingDirection getDirection() {
+        return direction;
+    }
+    
+    public boolean isInitialGroup() {
+        return isInitialGroup;
+    }
+    
+    public boolean isFinalGroup() {
+        return isFinalGroup;
+    }
+    
+    public void setInitialGroup(boolean value) {
+        isInitialGroup = value;
+    }
+    
+    public void setFinalGroup(boolean value) {
+        isFinalGroup = value;
+    }
+    
+    public boolean hasPinFeed() {
+        return hasPinFeed;
+    }  
+}